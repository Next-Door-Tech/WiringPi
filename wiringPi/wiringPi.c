--- conflicted
+++ resolved
@@ -2299,23 +2299,11 @@
         break;
     }
 
-<<<<<<< HEAD
-    if (PI_MODEL_5 == RaspberryPiModel) {
-      const unsigned int status = gpio[2*pin] & RP1_STATUS_LEVEL_MASK;
-      if (RP1_STATUS_LEVEL_LOW==status) {
-        return LOW;
-      } else if (RP1_STATUS_LEVEL_HIGH==status) {
-        return HIGH;
-      } else { // 11 or 00 not allowed, give LOW!
-        fprintf(stderr, "digitalRead: invalid status %u\n", status);
-        return LOW;
-=======
     if (ISRP1MODEL) {
       switch(gpio[2*pin] & RP1_STATUS_LEVEL_MASK) {
         default: // 11 or 00 not allowed, give LOW!
         case RP1_STATUS_LEVEL_LOW:  return LOW ;
         case RP1_STATUS_LEVEL_HIGH: return HIGH ;
->>>>>>> 82aa8920
       }
     } else {
       if ((*(gpio + gpioToGPLEV [pin]) & (1 << (pin & 31))) != 0)
