/*
 * wiringPi:
 *	Arduino look-a-like Wiring library for the Raspberry Pi
 *	Copyright (c) 2012-2025 Gordon Henderson and contributors
 *	Additional code for pwmSetClock by Chris Hall <chris@kchall.plus.com>
 *
 *	Thanks to code samples from Gert Jan van Loo and the
 *	BCM2835 ARM Peripherals manual, however it's missing
 *	the clock section /grr/mutter/
 ***********************************************************************
 * This file is part of wiringPi:
 *    https://github.com/WiringPi/WiringPi
 *
 *    wiringPi is free software: you can redistribute it and/or modify
 *    it under the terms of the GNU Lesser General Public License as
 *    published by the Free Software Foundation, either version 3 of the
 *    License, or (at your option) any later version.
 *
 *    wiringPi is distributed in the hope that it will be useful,
 *    but WITHOUT ANY WARRANTY; without even the implied warranty of
 *    MERCHANTABILITY or FITNESS FOR A PARTICULAR PURPOSE.  See the
 *    GNU Lesser General Public License for more details.
 *
 *    You should have received a copy of the GNU Lesser General Public
 *    License along with wiringPi.
 *    If not, see <http://www.gnu.org/licenses/>.
 ***********************************************************************
 */

// Revisions:
//	19 Jul 2012:
//		Moved to the LGPL
//		Added an abstraction layer to the main routines to save a tiny
//		bit of run-time and make the clode a little cleaner (if a little
//		larger)
//		Added waitForInterrupt code
//		Added piHiPri code
//
//	 9 Jul 2012:
//		Added in support to use the /sys/class/gpio interface.
//	 2 Jul 2012:
//		Fixed a few more bugs to do with range-checking when in GPIO mode.
//	11 Jun 2012:
//		Fixed some typos.
//		Added c++ support for the .h file
//		Added a new function to allow for using my "pin" numbers, or native
//			GPIO pin numbers.
//		Removed my busy-loop delay and replaced it with a call to delayMicroseconds
//
//	02 May 2012:
//		Added in the 2 UART pins
//		Change maxPins to numPins to more accurately reflect purpose


#include <stdio.h>
#include <stdarg.h>
#include <stdint.h>
#include <stdlib.h>
#include <stdbool.h>
#include <ctype.h>
#include <poll.h>
#include <unistd.h>
#include <errno.h>
#include <string.h>
#include <time.h>
#include <fcntl.h>
#include <pthread.h>
#include <sys/time.h>
#include <sys/mman.h>
#include <sys/stat.h>
#include <sys/wait.h>
#include <sys/ioctl.h>
#include <asm/ioctl.h>
#include <byteswap.h>
#include <sys/utsname.h>
#include <linux/gpio.h>
#include <dirent.h>

#include "softPwm.h"
#include "softTone.h"

#include "wiringPi.h"
#include "../version.h"
#include "wiringPiLegacy.h"

// Environment Variables

#define	ENV_DEBUG	"WIRINGPI_DEBUG"
#define	ENV_CODES	"WIRINGPI_CODES"
#define	ENV_GPIOMEM	"WIRINGPI_GPIOMEM"


// Extend wiringPi with other pin-based devices and keep track of
//	them in this structure

struct wiringPiNodeStruct *wiringPiNodes = NULL ;

// BCM Magic

#define	BCM_PASSWORD		0x5A000000


// The BCM2835 has 54 GPIO pins.
//	BCM2835 data sheet, Page 90 onwards.
//	There are 6 control registers, each control the functions of a block
//	of 10 pins.
//	Each control register has 10 sets of 3 bits per GPIO pin - the ALT values
//
//	000 = GPIO Pin X is an input
//	001 = GPIO Pin X is an output
//	100 = GPIO Pin X takes alternate function 0
//	101 = GPIO Pin X takes alternate function 1
//	110 = GPIO Pin X takes alternate function 2
//	111 = GPIO Pin X takes alternate function 3
//	011 = GPIO Pin X takes alternate function 4
//	010 = GPIO Pin X takes alternate function 5
//
// So the 3 bits for port X are:
//	X / 10 + ((X % 10) * 3)

// Port function select bits

#define	FSEL_INPT		0b000 //0
#define	FSEL_OUTP		0b001 //1
#define	FSEL_ALT0		0b100 //4
#define	FSEL_ALT1		0b101 //5
#define	FSEL_ALT2		0b110 //6
#define	FSEL_ALT3		0b111 //7
#define	FSEL_ALT4		0b011 //3
#define	FSEL_ALT5		0b010 //2
//RP1 defines
#define	FSEL_ALT6		8
#define	FSEL_ALT7		9
#define	FSEL_ALT8		10
#define	FSEL_ALT9		11


//RP1 chip (@Pi5) - 3.1.1. Function select
#define RP1_FSEL_ALT0			0x00
#define RP1_FSEL_GPIO			0x05  //SYS_RIO
#define RP1_FSEL_NONE			0x09
#define RP1_FSEL_NONE_HW	0x1f  //default, mask

// maybe faster then piRP1Model
#define ISRP1MODEL (PI_MODEL_5==RaspberryPiModel || PI_MODEL_CM5==RaspberryPiModel|| PI_MODEL_500==RaspberryPiModel || PI_MODEL_CM5L==RaspberryPiModel)
<<<<<<< HEAD
=======

>>>>>>> 2de08f2c
//RP1 chip (@Pi5) RIO address
const unsigned int RP1_RIO_OUT = 0x0000;
const unsigned int RP1_RIO_OE  = (0x0004/4);
const unsigned int RP1_RIO_IN  = (0x0008/4);

//RP1 chip (@Pi5) RIO offset for set/clear value
const unsigned int RP1_SET_OFFSET = (0x2000/4);
const unsigned int RP1_CLR_OFFSET = (0x3000/4);

//RP1 chip (@Pi5) PDE/PDU pull-up/-down enable
const unsigned int RP1_PUD_UP = (1<<3);
const unsigned int RP1_PUD_DOWN = (1<<2);
const unsigned int RP1_INV_PUD_MASK = ~(RP1_PUD_UP | RP1_PUD_DOWN); //~0x0C

//RP1 chip (@Pi5) pin level, status register
const unsigned int RP1_STATUS_LEVEL_LOW  = 0x00400000;
const unsigned int RP1_STATUS_LEVEL_HIGH = 0x00800000;
const unsigned int RP1_STATUS_LEVEL_MASK = 0x00C00000;

const unsigned int RP1_DEBOUNCE_DEFAULT_VALUE = 4;
const unsigned int RP1_DEBOUNCE_MASK    = 0x7f;
const unsigned int RP1_DEBOUNCE_DEFAULT = (RP1_DEBOUNCE_DEFAULT_VALUE << 5);

const unsigned int RP1_IRQRESET = 0x10000000; //CTRL Bit 28

const unsigned int RP1_PAD_DEFAULT_0TO8      = (0x0B | 0x70);  //Slewfast, Schmitt, PullUp,   | 12mA, Input enable
const unsigned int RP1_PAD_DEFAULT_FROM9     = (0x07 | 0x70);  //Slewfast, Schmitt, PullDown, | 12mA, Input enable
const unsigned int RP1_PAD_IC_DEFAULT_0TO8  = 0x9A; //pull-up, Schmitt
const unsigned int RP1_PAD_IC_DEFAULT_FROM9 = 0x96; //pull-down, Schmitt

const unsigned int RP1_PAD_DRIVE_MASK   = 0x00000030;
const unsigned int RP1_INV_PAD_DRIVE_MASK = ~(RP1_PAD_DRIVE_MASK);

const unsigned int RP1_PWM0_GLOBAL_CTRL = 0;
const unsigned int RP1_PWM0_FIFO_CTRL   = 1;
const unsigned int RP1_PWM0_COMMON_RANGE= 2;
const unsigned int RP1_PWM0_COMMON_DUTY = 3;
const unsigned int RP1_PWM0_DUTY_FIFO   = 4;
const unsigned int RP1_PWM0_CHAN_START  = 5;
//offset channel
const unsigned int RP1_PWM0_CHAN_CTRL  = 0;
const unsigned int RP1_PWM0_CHAN_RANGE = 1;
const unsigned int RP1_PWM0_CHAN_PHASE = 2;
const unsigned int RP1_PWM0_CHAN_DUTY  = 3;
const unsigned int RP1_PWM0_CHAN_OFFSET= 4;

const unsigned int RP1_PWM0_CHAN0_RANGE = RP1_PWM0_CHAN_START+RP1_PWM0_CHAN_OFFSET*0+RP1_PWM0_CHAN_RANGE;
const unsigned int RP1_PWM0_CHAN1_RANGE = RP1_PWM0_CHAN_START+RP1_PWM0_CHAN_OFFSET*1+RP1_PWM0_CHAN_RANGE;
const unsigned int RP1_PWM0_CHAN2_RANGE = RP1_PWM0_CHAN_START+RP1_PWM0_CHAN_OFFSET*2+RP1_PWM0_CHAN_RANGE;
const unsigned int RP1_PWM0_CHAN3_RANGE = RP1_PWM0_CHAN_START+RP1_PWM0_CHAN_OFFSET*3+RP1_PWM0_CHAN_RANGE;

const unsigned int RP1_PWM_CTRL_SETUPDATE = 0x80000000; // Bit 32
const unsigned int RP1_PWM_TRAIL_EDGE_MS = 0x1;
const unsigned int RP1_PWM_FIFO_POP_MASK = 0x100; // Bit 8
const unsigned int RP1_CLK_PWM0_CTRL_DISABLE_MAGIC = 0x10000000;  // Default after boot
const unsigned int RP1_CLK_PWM0_CTRL_ENABLE_MAGIC  = 0x11000840;  // Reverse engineered, because of missing documentation, don't known meaning of of bits

const unsigned int CLK_PWM0_CTRL     = (0x00074/4);
const unsigned int CLK_PWM0_DIV_INT  = (0x00078/4);
const unsigned int CLK_PWM0_DIV_FRAC = (0x0007C/4);
const unsigned int CLK_PWM0_SEL	     = (0x00080/4);

//RP1 chip (@Pi5) address
const unsigned long long RP1_64_BASE_Addr = 0x1f000d0000;
const unsigned int RP1_BASE_Addr     = 0x40000000;
const unsigned int RP1_CLOCK_Addr    = 0x40018000;  // Adress is not mapped to gpiomem device, lower than RP1_IO0_Addr
const unsigned int RP1_PWM0_Addr     = 0x40098000;  // Adress is not mapped to gpiomem device, lower than RP1_IO0_Addr
const unsigned int RP1_IO0_Addr      = 0x400d0000;
const unsigned int RP1_SYS_RIO0_Addr = 0x400e0000;
const unsigned int RP1_PADS0_Addr    = 0x400f0000;


// Access from ARM Running Linux
//	Taken from Gert/Doms code. Some of this is not in the manual
//	that I can find )-:
//
// Updates in September 2015 - all now static variables (and apologies for the caps)
//	due to the Pi v2, v3, etc. and the new /dev/gpiomem interface

const char* gpiomem_global    = "/dev/mem";
const char* gpiomem_BCM       = "/dev/gpiomem";
const char* gpiomem_RP1       = "/dev/gpiomem0";
const int   gpiomem_RP1_Size  = 0x00030000;
// PCIe memory access, need to detect path / PCIe address
//dmesg: rp1 0000:01:00.0: bar1 len 0x400000, start 0x1f00000000, end 0x1f003fffff, flags, 0x40200
const char* pcie_path         = "/sys/bus/pci/devices";
//const char* pciemem_RP1_path  = "/sys/bus/pci/devices/0000:01:00.0";
//const char* pciemem_RP1       = "/sys/bus/pci/devices/0000:01:00.0/resource1";
char pciemem_RP1[512] = { '\0' };
const char* pciemem_RP1_bar   = "resource1";
const int   pciemem_RP1_Size  = 0x00400000;
//const unsigned short pciemem_RP1_Ventor= 0x1de4;
//const unsigned short pciemem_RP1_Device= 0x0001;
const char* pciemem_RP1_Ventor= "0x1de4";
const char* pciemem_RP1_Device= "0x0001";


static volatile unsigned int GPIO_PADS ;
static volatile unsigned int GPIO_CLOCK_ADR ;
static volatile unsigned int GPIO_BASE ;
static volatile unsigned int GPIO_TIMER ;
static volatile unsigned int GPIO_PWM ;
static volatile unsigned int GPIO_RIO ;

#define	PAGE_SIZE		(4*1024)
#define	BLOCK_SIZE		(4*1024)

static unsigned int usingGpioMem    = FALSE ;
static          int wiringPiSetuped = FALSE ;

// PWM
//	Word offsets into the PWM control region

#define	PWM_CONTROL 0
#define	PWM_STATUS  1
#define	PWM0_RANGE  4
#define	PWM0_DATA   5
#define	PWM1_RANGE  8
#define	PWM1_DATA   9

//	Clock regsiter offsets

#define	PWMCLK_CNTL	40
#define	PWMCLK_DIV	41

#define	PWM0_MS_MODE    0x0080  // Run in MS mode
#define	PWM0_USEFIFO    0x0020  // Data from FIFO
#define	PWM0_REVPOLAR   0x0010  // Reverse polarity
#define	PWM0_OFFSTATE   0x0008  // Ouput Off state
#define	PWM0_REPEATFF   0x0004  // Repeat last value if FIFO empty
#define	PWM0_SERIAL     0x0002  // Run in serial mode
#define	PWM0_ENABLE     0x0001  // Channel Enable

#define	PWM1_MS_MODE    0x8000  // Run in MS mode
#define	PWM1_USEFIFO    0x2000  // Data from FIFO
#define	PWM1_REVPOLAR   0x1000  // Reverse polarity
#define	PWM1_OFFSTATE   0x0800  // Ouput Off state
#define	PWM1_REPEATFF   0x0400  // Repeat last value if FIFO empty
#define	PWM1_SERIAL     0x0200  // Run in serial mode
#define	PWM1_ENABLE     0x0100  // Channel Enable

const int PWMCLK_DIVI_MAX = 0xFFF; // 3 Byte max size for Clock devider
const int OSC_FREQ_DEFAULT = 192; // x100kHz OSC
const int OSC_FREQ_BCM2711 = 540; // x100kHz OSC
const int OSC_FREQ_BCM2712 = 500; // x100kHz OSC  -  cat /sys/kernel/debug/clk/clk_summary | grep pwm0

// Timer
//	Word offsets

#define	TIMER_LOAD	(0x400 >> 2)
#define	TIMER_VALUE	(0x404 >> 2)
#define	TIMER_CONTROL	(0x408 >> 2)
#define	TIMER_IRQ_CLR	(0x40C >> 2)
#define	TIMER_IRQ_RAW	(0x410 >> 2)
#define	TIMER_IRQ_MASK	(0x414 >> 2)
#define	TIMER_RELOAD	(0x418 >> 2)
#define	TIMER_PRE_DIV	(0x41C >> 2)
#define	TIMER_COUNTER	(0x420 >> 2)

// Locals to hold pointers to the hardware

static volatile unsigned int *base ;
static volatile unsigned int *gpio ;
static volatile unsigned int *pwm ;
static volatile unsigned int *clk ;
static volatile unsigned int *pads ;
static volatile unsigned int *timer ;
static volatile unsigned int *timerIrqRaw ;
static volatile unsigned int *rio ;

// Export variables for the hardware pointers

volatile unsigned int *_wiringPiBase ;
volatile unsigned int *_wiringPiGpio ;
volatile unsigned int *_wiringPiPwm ;
volatile unsigned int *_wiringPiClk ;
volatile unsigned int *_wiringPiPads ;
volatile unsigned int *_wiringPiTimer ;
volatile unsigned int *_wiringPiTimerIrqRaw ;
volatile unsigned int *_wiringPiRio ;

// Data for use with the boardId functions.
//	The order of entries here to correspond with the PI_MODEL_X
//	and PI_VERSION_X defines in wiringPi.h
//	Only intended for the gpio command - use at your own risk!

// piGpioBase:
//	The base address of the GPIO memory mapped hardware IO

#define	GPIO_PERI_BASE_OLD  0x20000000
#define	GPIO_PERI_BASE_2835 0x3F000000
#define	GPIO_PERI_BASE_2711 0xFE000000
#define	GPIO_PERI_BASE_2712 0x00  //unknown - 32-bit mapped global mem access not supported for now

static volatile unsigned int piGpioBase = 0 ;

const char *piModelNames [PI_MODELS_MAX] =
{
  "Model A",	//  0
  "Model B",	//  1
  "Model A+",	//  2
  "Model B+",	//  3
  "Pi 2",	//  4
  "Alpha",	//  5
  "CM",		//  6
  "Unknown07",	// 07
  "Pi 3",	// 08
  "Pi Zero",	// 09
  "CM3",	// 10
  "Unknown11",	// 11
  "Pi Zero-W",	// 12
  "Pi 3B+",	// 13
  "Pi 3A+",	// 14
  "Unknown15",	// 15
  "CM3+",	// 16
  "Pi 4B",	// 17
  "Pi Zero2-W",	// 18
  "Pi 400",	// 19
  "CM4",	// 20
  "CM4S",	// 21
  "Unknown22",	// 22
  "Pi 5",	// 23
  "CM5",	// 24
  "Pi 500",	// 25
  "CM5 Lite",	// 26
} ;

const char *piProcessor [5] =
{
  "BCM2835",
  "BCM2836",
  "BCM2837",
  "BCM2711",
  "BCM2712",
} ;

const char *piRevisionNames [16] =
{
  "00",
  "01",
  "02",
  "03",
  "04",
  "05",
  "06",
  "07",
  "08",
  "09",
  "10",
  "11",
  "12",
  "13",
  "14",
  "15",
} ;

const char *piMakerNames [16] =
{
  "Sony UK",//	 0
  "Egoman",	//	 1
  "Embest",	//	 2
  "Sony Japan",//	 3
  "Embest",	//	 4
  "Stadium",//	 5
  "Unknown06",	//	 6
  "Unknown07",	//	 7
  "Unknown08",	//	 8
  "Unknown09",	//	 9
  "Unknown10",	//	10
  "Unknown11",	//	11
  "Unknown12",	//	12
  "Unknown13",	//	13
  "Unknown14",	//	14
  "Unknown15",	//	15
} ;

const int piMemorySize [8] =
{
   256,		//	 0
   512,		//	 1
  1024,		//	 2
  2048,		//	 3
  4096,		//	 4
  8192,		//	 5
 16384,		//	 6
     0,		//	 7
} ;

// Time for easy calculations

static uint64_t epochMilli, epochMicro ;

// Misc

static int wiringPiMode = WPI_MODE_UNINITIALISED ;
static volatile int    pinPass = -1 ;
static pthread_mutex_t pinMutex ;

static int RaspberryPiModel  = -1;
static int RaspberryPiLayout = -1;

// Debugging & Return codes

int wiringPiDebug       = FALSE ;
int wiringPiReturnCodes = FALSE ;

// Use /dev/gpiomem ?

int wiringPiTryGpioMem  = FALSE ;

static unsigned int lineFlags [64] =
{
  0, 0, 0, 0, 0, 0, 0, 0, 0, 0, 0, 0, 0, 0, 0, 0,
  0, 0, 0, 0, 0, 0, 0, 0, 0, 0, 0, 0, 0, 0, 0, 0,
  0, 0, 0, 0, 0, 0, 0, 0, 0, 0, 0, 0, 0, 0, 0, 0,
  0, 0, 0, 0, 0, 0, 0, 0, 0, 0, 0, 0, 0, 0, 0, 0,
} ;

static int lineFds [64] =
{
  -1, -1, -1, -1, -1, -1, -1, -1, -1, -1, -1, -1, -1, -1, -1, -1,
  -1, -1, -1, -1, -1, -1, -1, -1, -1, -1, -1, -1, -1, -1, -1, -1,
  -1, -1, -1, -1, -1, -1, -1, -1, -1, -1, -1, -1, -1, -1, -1, -1,
  -1, -1, -1, -1, -1, -1, -1, -1, -1, -1, -1, -1, -1, -1, -1, -1,
} ;

static int isrFds [64] =
{
  -1, -1, -1, -1, -1, -1, -1, -1, -1, -1, -1, -1, -1, -1, -1, -1,
  -1, -1, -1, -1, -1, -1, -1, -1, -1, -1, -1, -1, -1, -1, -1, -1,
  -1, -1, -1, -1, -1, -1, -1, -1, -1, -1, -1, -1, -1, -1, -1, -1,
  -1, -1, -1, -1, -1, -1, -1, -1, -1, -1, -1, -1, -1, -1, -1, -1,
} ;



// ISR Data
static int chipFd = -1;
static void (*isrFunctions [64])(unsigned int, long long int) ;
static pthread_t isrThreads[64];
static int isrMode[64];             // irq on rising/falling edge
static unsigned long isrDebouncePeriodUs [64];      // 0: debounce is off

// Doing it the Arduino way with lookup tables...
//	Yes, it's probably more innefficient than all the bit-twidling, but it
//	does tend to make it all a bit clearer. At least to me!

// pinToGpio:
//	Take a Wiring pin (0 through X) and re-map it to the BCM_GPIO pin
//	Cope for 3 different board revisions here.

static int *pinToGpio ;

// Revision 1, 1.1:

static int pinToGpioR1 [64] =
{
  17, 18, 21, 22, 23, 24, 25, 4,	// From the Original Wiki - GPIO 0 through 7:	wpi  0 -  7
   0,  1,				// I2C  - SDA1, SCL1				wpi  8 -  9
   8,  7,				// SPI  - CE1, CE0				wpi 10 - 11
  10,  9, 11, 				// SPI  - MOSI, MISO, SCLK			wpi 12 - 14
  14, 15,				// UART - Tx, Rx				wpi 15 - 16

// Padding:

      -1, -1, -1, -1, -1, -1, -1, -1, -1, -1, -1, -1, -1, -1, -1,	// ... 31
  -1, -1, -1, -1, -1, -1, -1, -1, -1, -1, -1, -1, -1, -1, -1, -1,	// ... 47
  -1, -1, -1, -1, -1, -1, -1, -1, -1, -1, -1, -1, -1, -1, -1, -1,	// ... 63
} ;

// Revision 2:

static int pinToGpioR2 [64] =
{
  17, 18, 27, 22, 23, 24, 25, 4,	// From the Original Wiki - GPIO 0 through 7:	wpi  0 -  7
   2,  3,				// I2C  - SDA0, SCL0				wpi  8 -  9
   8,  7,				// SPI  - CE1, CE0				wpi 10 - 11
  10,  9, 11, 				// SPI  - MOSI, MISO, SCLK			wpi 12 - 14
  14, 15,				// UART - Tx, Rx				wpi 15 - 16
  28, 29, 30, 31,			// Rev 2: New GPIOs 8 though 11			wpi 17 - 20
   5,  6, 13, 19, 26,			// B+						wpi 21, 22, 23, 24, 25
  12, 16, 20, 21,			// B+						wpi 26, 27, 28, 29
   0,  1,				// B+						wpi 30, 31

// Padding:

  -1, -1, -1, -1, -1, -1, -1, -1, -1, -1, -1, -1, -1, -1, -1, -1,	// ... 47
  -1, -1, -1, -1, -1, -1, -1, -1, -1, -1, -1, -1, -1, -1, -1, -1,	// ... 63
} ;


// physToGpio:
//	Take a physical pin (1 through 26) and re-map it to the BCM_GPIO pin
//	Cope for 2 different board revisions here.
//	Also add in the P5 connector, so the P5 pins are 3,4,5,6, so 53,54,55,56

static int *physToGpio ;

static int physToGpioR1 [64] =
{
  -1,		// 0
  -1, -1,	// 1, 2
   0, -1,
   1, -1,
   4, 14,
  -1, 15,
  17, 18,
  21, -1,
  22, 23,
  -1, 24,
  10, -1,
   9, 25,
  11,  8,
  -1,  7,	// 25, 26

                                              -1, -1, -1, -1, -1,	// ... 31
  -1, -1, -1, -1, -1, -1, -1, -1, -1, -1, -1, -1, -1, -1, -1, -1,	// ... 47
  -1, -1, -1, -1, -1, -1, -1, -1, -1, -1, -1, -1, -1, -1, -1, -1,	// ... 63
} ;

static int physToGpioR2 [64] =
{
  -1,		// 0
  -1, -1,	// 1, 2
   2, -1,
   3, -1,
   4, 14,
  -1, 15,
  17, 18,
  27, -1,
  22, 23,
  -1, 24,
  10, -1,
   9, 25,
  11,  8,
  -1,  7,	// 25, 26

// B+

   0,  1,
   5, -1,
   6, 12,
  13, -1,
  19, 16,
  26, 20,
  -1, 21,

// the P5 connector on the Rev 2 boards:

  -1, -1,
  -1, -1,
  -1, -1,
  -1, -1,
  -1, -1,
  28, 29,
  30, 31,
  -1, -1,
  -1, -1,
  -1, -1,
  -1, -1,
} ;


int piBoard() {
  if (RaspberryPiModel<0) { //need to detect pi model
    int   model, rev, mem, maker, overVolted;
    piBoardId (&model, &rev, &mem, &maker, &overVolted);
  }
  return RaspberryPiModel<0 ? 0 : 1;
}


int piBoard40Pin() {
  if (!piBoard()){
	  // Board not detected
	  return -1;
  }
  switch(RaspberryPiModel){
	case PI_MODEL_A:
	case PI_MODEL_B:
		return 0;
// PI_MODEL_CM
// PI_MODEL_CM3
// PI_MODEL_CM4  
// PI_MODEL_CM4S
//     ? guess yes
	default: 
		return 1;
  }
}

int piRP1Model() {
  switch(RaspberryPiModel){
    case PI_MODEL_5:
    case PI_MODEL_CM5:
    case PI_MODEL_500:
    case PI_MODEL_CM5L:
      return 1;
    default:
      return 0;
   }
}

int GetMaxPin() {
  return piRP1Model() ? 27 : 63;
}


#define RETURN_ON_MODEL5 if (piRP1Model()) { if (wiringPiDebug) printf("Function not supported on Pi5\n");  return; }

int FailOnModel5(const char *function) {
  if (piRP1Model()) {
    return wiringPiFailure (WPI_ALMOST, "Function '%s' not supported on Raspberry Pi 5.\n"
  "  Unable to continue. Keep an eye of new versions at https://github.com/wiringpi/wiringpi\n", function) ;
  }
  return 0;
}

// gpioToGPFSEL:
//	Map a BCM_GPIO pin to it's Function Selection
//	control port. (GPFSEL 0-5)
//	Groups of 10 - 3 bits per Function - 30 bits per port

static uint8_t gpioToGPFSEL [] =
{
  0,0,0,0,0,0,0,0,0,0,
  1,1,1,1,1,1,1,1,1,1,
  2,2,2,2,2,2,2,2,2,2,
  3,3,3,3,3,3,3,3,3,3,
  4,4,4,4,4,4,4,4,4,4,
  5,5,5,5,5,5,5,5,5,5,
} ;


// gpioToShift
//	Define the shift up for the 3 bits per pin in each GPFSEL port

static uint8_t gpioToShift [] =
{
  0,3,6,9,12,15,18,21,24,27,
  0,3,6,9,12,15,18,21,24,27,
  0,3,6,9,12,15,18,21,24,27,
  0,3,6,9,12,15,18,21,24,27,
  0,3,6,9,12,15,18,21,24,27,
  0,3,6,9,12,15,18,21,24,27,
} ;


// gpioToGPSET:
//	(Word) offset to the GPIO Set registers for each GPIO pin

static uint8_t gpioToGPSET [] =
{
   7, 7, 7, 7, 7, 7, 7, 7, 7, 7, 7, 7, 7, 7, 7, 7, 7, 7, 7, 7, 7, 7, 7, 7, 7, 7, 7, 7, 7, 7, 7, 7,
   8, 8, 8, 8, 8, 8, 8, 8, 8, 8, 8, 8, 8, 8, 8, 8, 8, 8, 8, 8, 8, 8, 8, 8, 8, 8, 8, 8, 8, 8, 8, 8,
} ;

// gpioToGPCLR:
//	(Word) offset to the GPIO Clear registers for each GPIO pin

static uint8_t gpioToGPCLR [] =
{
  10,10,10,10,10,10,10,10,10,10,10,10,10,10,10,10,10,10,10,10,10,10,10,10,10,10,10,10,10,10,10,10,
  11,11,11,11,11,11,11,11,11,11,11,11,11,11,11,11,11,11,11,11,11,11,11,11,11,11,11,11,11,11,11,11,
} ;


// gpioToGPLEV:
//	(Word) offset to the GPIO Input level registers for each GPIO pin

static uint8_t gpioToGPLEV [] =
{
  13,13,13,13,13,13,13,13,13,13,13,13,13,13,13,13,13,13,13,13,13,13,13,13,13,13,13,13,13,13,13,13,
  14,14,14,14,14,14,14,14,14,14,14,14,14,14,14,14,14,14,14,14,14,14,14,14,14,14,14,14,14,14,14,14,
} ;


#ifdef notYetReady
// gpioToEDS
//	(Word) offset to the Event Detect Status

static uint8_t gpioToEDS [] =
{
  16,16,16,16,16,16,16,16,16,16,16,16,16,16,16,16,16,16,16,16,16,16,16,16,16,16,16,16,16,16,16,16,
  17,17,17,17,17,17,17,17,17,17,17,17,17,17,17,17,17,17,17,17,17,17,17,17,17,17,17,17,17,17,17,17,
} ;

// gpioToREN
//	(Word) offset to the Rising edge ENable register

static uint8_t gpioToREN [] =
{
  19,19,19,19,19,19,19,19,19,19,19,19,19,19,19,19,19,19,19,19,19,19,19,19,19,19,19,19,19,19,19,19,
  20,20,20,20,20,20,20,20,20,20,20,20,20,20,20,20,20,20,20,20,20,20,20,20,20,20,20,20,20,20,20,20,
} ;

// gpioToFEN
//	(Word) offset to the Falling edgde ENable register

static uint8_t gpioToFEN [] =
{
  22,22,22,22,22,22,22,22,22,22,22,22,22,22,22,22,22,22,22,22,22,22,22,22,22,22,22,22,22,22,22,22,
  23,23,23,23,23,23,23,23,23,23,23,23,23,23,23,23,23,23,23,23,23,23,23,23,23,23,23,23,23,23,23,23,
} ;
#endif


// GPPUD:
//	GPIO Pin pull up/down register

#define	GPPUD	37

/* 2711 has a different mechanism for pin pull-up/down/enable  */
#define GPPUPPDN0                57        /* Pin pull-up/down for pins 15:0  */
#define GPPUPPDN1                58        /* Pin pull-up/down for pins 31:16 */
#define GPPUPPDN2                59        /* Pin pull-up/down for pins 47:32 */
#define GPPUPPDN3                60        /* Pin pull-up/down for pins 57:48 */

static volatile unsigned int piGpioPupOffset = 0 ;

// gpioToPUDCLK
//	(Word) offset to the Pull Up Down Clock regsiter

static uint8_t gpioToPUDCLK [] =
{
  38,38,38,38,38,38,38,38,38,38,38,38,38,38,38,38,38,38,38,38,38,38,38,38,38,38,38,38,38,38,38,38,
  39,39,39,39,39,39,39,39,39,39,39,39,39,39,39,39,39,39,39,39,39,39,39,39,39,39,39,39,39,39,39,39,
} ;


// gpioToPwmALT
//	the ALT value to put a GPIO pin into PWM mode

static uint8_t gpioToPwmALT [] =
{
          0,         0,         0,         0,         0,         0,         0,         0,	//  0 ->  7
          0,         0,         0,         0, FSEL_ALT0, FSEL_ALT0,         0,         0, //  8 -> 15
          0,         0, FSEL_ALT5, FSEL_ALT5,         0,         0,         0,         0, // 16 -> 23
          0,         0,         0,         0,         0,         0,         0,         0,	// 24 -> 31
          0,         0,         0,         0,         0,         0,         0,         0,	// 32 -> 39
  FSEL_ALT0, FSEL_ALT0,         0,         0,         0, FSEL_ALT0,         0,         0,	// 40 -> 47
          0,         0,         0,         0,         0,         0,         0,         0,	// 48 -> 55
          0,         0,         0,         0,         0,         0,         0,         0,	// 56 -> 63
} ;


// gpioToPwmPort
//	The port value to put a GPIO pin into PWM mode

static uint8_t gpioToPwmPort [] =
{
          0,         0,         0,         0,         0,         0,         0,         0,	//  0 ->  7
          0,         0,         0,         0, PWM0_DATA, PWM1_DATA,         0,         0, //  8 -> 15
          0,         0, PWM0_DATA, PWM1_DATA,         0,         0,         0,         0, // 16 -> 23
          0,         0,         0,         0,         0,         0,         0,         0,	// 24 -> 31
          0,         0,         0,         0,         0,         0,         0,         0,	// 32 -> 39
  PWM0_DATA, PWM1_DATA,         0,         0,         0, PWM1_DATA,         0,         0,	// 40 -> 47
          0,         0,         0,         0,         0,         0,         0,         0,	// 48 -> 55
          0,         0,         0,         0,         0,         0,         0,         0,	// 56 -> 63

} ;

// gpioToGpClkALT:
//	ALT value to put a GPIO pin into GP Clock mode.
//	On the Pi we can really only use BCM_GPIO_4 and BCM_GPIO_21
//	for clocks 0 and 1 respectively, however I'll include the full
//	list for completeness - maybe one day...

#define	GPIO_CLOCK_SOURCE	1

// gpioToGpClkALT0:

static uint8_t gpioToGpClkALT0 [] =
{
          0,         0,         0,         0, FSEL_ALT0, FSEL_ALT0, FSEL_ALT0,         0,	//  0 ->  7
          0,         0,         0,         0,         0,         0,         0,         0, 	//  8 -> 15
          0,         0,         0,         0, FSEL_ALT5, FSEL_ALT5,         0,         0, 	// 16 -> 23
          0,         0,         0,         0,         0,         0,         0,         0,	// 24 -> 31
  FSEL_ALT0,         0, FSEL_ALT0,         0,         0,         0,         0,         0,	// 32 -> 39
          0,         0, FSEL_ALT0, FSEL_ALT0, FSEL_ALT0,         0,         0,         0,	// 40 -> 47
          0,         0,         0,         0,         0,         0,         0,         0,	// 48 -> 55
          0,         0,         0,         0,         0,         0,         0,         0,	// 56 -> 63
} ;

// gpioToClk:
//	(word) Offsets to the clock Control and Divisor register

static uint8_t gpioToClkCon [] =
{
         -1,        -1,        -1,        -1,        28,        30,        32,        -1,	//  0 ->  7
         -1,        -1,        -1,        -1,        -1,        -1,        -1,        -1, 	//  8 -> 15
         -1,        -1,        -1,        -1,        28,        30,        -1,        -1, 	// 16 -> 23
         -1,        -1,        -1,        -1,        -1,        -1,        -1,        -1,	// 24 -> 31
         28,        -1,        28,        -1,        -1,        -1,        -1,        -1,	// 32 -> 39
         -1,        -1,        28,        30,        28,        -1,        -1,        -1,	// 40 -> 47
         -1,        -1,        -1,        -1,        -1,        -1,        -1,        -1,	// 48 -> 55
         -1,        -1,        -1,        -1,        -1,        -1,        -1,        -1,	// 56 -> 63
} ;

static uint8_t gpioToClkDiv [] =
{
         -1,        -1,        -1,        -1,        29,        31,        33,        -1,	//  0 ->  7
         -1,        -1,        -1,        -1,        -1,        -1,        -1,        -1, 	//  8 -> 15
         -1,        -1,        -1,        -1,        29,        31,        -1,        -1, 	// 16 -> 23
         -1,        -1,        -1,        -1,        -1,        -1,        -1,        -1,	// 24 -> 31
         29,        -1,        29,        -1,        -1,        -1,        -1,        -1,	// 32 -> 39
         -1,        -1,        29,        31,        29,        -1,        -1,        -1,	// 40 -> 47
         -1,        -1,        -1,        -1,        -1,        -1,        -1,        -1,	// 48 -> 55
         -1,        -1,        -1,        -1,        -1,        -1,        -1,        -1,	// 56 -> 63
} ;


/*
 * Functions
 *********************************************************************************
 */


/*
 * wiringPiFailure:
 *	Fail. Or not.
 *********************************************************************************
 */

int wiringPiFailure (int fatal, const char *message, ...)
{
  va_list argp ;
  char buffer [1024] ;

  if (!fatal && wiringPiReturnCodes)
    return -1 ;

  va_start (argp, message) ;
    vsnprintf (buffer, 1023, message, argp) ;
  va_end (argp) ;

  fprintf (stderr, "%s", buffer) ;
  exit (EXIT_FAILURE) ;

  return 0 ;
}


/*
 * setupCheck
 *	Another sanity check because some users forget to call the setup
 *	function. Mosty because they need feeding C drip by drip )-:
 *********************************************************************************
 */

static void setupCheck (const char *fName)
{
  if (!wiringPiSetuped)
  {
    fprintf (stderr, "%s: You have not called one of the wiringPiSetup\n"
	"  functions, so I'm aborting your program before it crashes anyway.\n", fName) ;
    exit (EXIT_FAILURE) ;
  }
}

/*
 * gpioMemCheck:
 *	See if we're using the /dev/gpiomem interface, if-so then some operations
 *	can't be done and will crash the Pi.
 *********************************************************************************
 */

static void usingGpioMemCheck (const char *what)
{
  if (usingGpioMem)
  {
    fprintf (stderr, "%s: Unable to do this when using /dev/gpiomem. Try sudo?\n", what) ;
    exit (EXIT_FAILURE) ;
  }

}


void PrintSystemStdErr () {
  struct utsname sys_info;
  if (uname(&sys_info) == 0) {
    fprintf (stderr, "      WiringPi    : %d.%d\n", VERSION_MAJOR, VERSION_MINOR);
    fprintf (stderr, "      system name : %s\n", sys_info.sysname);
    //fprintf (stderr, "  node name   : %s\n", sys_info.nodename);
    fprintf (stderr, "      release     : %s\n", sys_info.release);
    fprintf (stderr, "      version     : %s\n", sys_info.version);
    fprintf (stderr, "      machine     : %s\n", sys_info.machine);
    if (strstr(sys_info.machine, "arm") == NULL && strstr(sys_info.machine, "aarch")==NULL) {
      fprintf (stderr, " -> This is not an ARM architecture; it cannot be a Raspberry Pi.\n") ;
    }
  }
}


void piFunctionOops (const char *function, const char* suggestion, const char* url)
{
  fprintf (stderr, "Oops: Function %s is not supported\n", function) ;
  PrintSystemStdErr();
  if (suggestion) {
    fprintf (stderr, " -> Please %s\n", suggestion) ;
  }
  if (url) {
    fprintf (stderr, " -> See info at %s\n", url) ;
  }
  fprintf (stderr, " -> Check at https://github.com/wiringpi/wiringpi/issues.\n\n") ;
  exit (EXIT_FAILURE) ;
}

void ReportDeviceError(const char *function, int pin, const char *mode, int ret) {
  fprintf(stderr, "wiringPi: ERROR: ioctl %s of %d (%s) returned error '%s' (%d)\n", function, pin, mode, strerror(errno), ret);
}


/*
 * piGpioLayout:
 *	Return a number representing the hardware revision of the board.
 *	This is not strictly the board revision but is used to check the
 *	layout of the GPIO connector - and there are 2 types that we are
 *	really interested in here. The very earliest Pi's and the
 *	ones that came after that which switched some pins ....
 *
 *	Revision 1 really means the early Model A and B's.
 *	Revision 2 is everything else - it covers the B, B+ and CM.
 *		... and the Pi 2 - which is a B+ ++  ...
 *		... and the Pi 0 - which is an A+ ...
 *
 *	The main difference between the revision 1 and 2 system that I use here
 *	is the mapping of the GPIO pins. From revision 2, the Pi Foundation changed
 *	3 GPIO pins on the (original) 26-way header - BCM_GPIO 22 was dropped and
 *	replaced with 27, and 0 + 1 - I2C bus 0 was changed to 2 + 3; I2C bus 1.
 *
 *	Additionally, here we set the piModel2 flag too. This is again, nothing to
 *	do with the actual model, but the major version numbers - the GPIO base
 *	hardware address changed at model 2 and above (not the Zero though)
 *
 *********************************************************************************
 */
 const char* revfile = "/proc/device-tree/system/linux,revision";

void piGpioLayoutOops (const char *why)
{
  fprintf (stderr, "Oops: Unable to determine Raspberry Pi board revision from %s and from /proc/cpuinfo\n", revfile) ;
  PrintSystemStdErr();
  fprintf (stderr, " -> %s\n", why) ;
  fprintf (stderr, " -> WiringPi is designed for Raspberry Pi and can only be used with a Raspberry Pi.\n\n") ;
  fprintf (stderr, " -> Check at https://github.com/wiringpi/wiringpi/issues.\n\n") ;
  exit (EXIT_FAILURE) ;
}

int piGpioLayout (void)
{
  piBoard();
  return RaspberryPiLayout;
}

/*
 * piBoardRev:
 *	Deprecated, but does the same as piGpioLayout
 *********************************************************************************
 */

int piBoardRev (void)
{
  return piGpioLayout () ;
}

const char* GetPiRevision(char* line, int linelength, unsigned int* revision) {

  const char* c = NULL;
  uint32_t Revision = 0;
  _Static_assert(sizeof(Revision)==4, "should be unsigend integer with 4 byte size");

	FILE* fp = fopen(revfile,"rb");
	if (!fp) {
    if (wiringPiDebug)
		  perror(revfile);
		return NULL; // revision file not found or no access
	}
	int result = fread(&Revision, sizeof(Revision), 1, fp);
	fclose(fp);
	if (result<1) {
    if (wiringPiDebug)
		  perror(revfile);
		return NULL; // read error
	}
	Revision = bswap_32(Revision);
	snprintf(line, linelength, "Revision\t: %04x", Revision);
  c =  &line[11];
  *revision = Revision;
  if (wiringPiDebug)
	  printf("GetPiRevision: Revision string: \"%s\" (%s) - 0x%x\n", line, c, *revision);
	return c;
}

/*
 * piBoardId:
 *	Return the real details of the board we have.
 *
 *	This is undocumented and really only intended for the GPIO command.
 *	Use at your own risk!
 *
 *	Seems there are some boards with 0000 in them (mistake in manufacture)
 *	So the distinction between boards that I can see is:
 *
 *		0000 - Error
 *		0001 - Not used
 *
 *	Original Pi boards:
 *		0002 - Model B,  Rev 1,   256MB, Egoman
 *		0003 - Model B,  Rev 1.1, 256MB, Egoman, Fuses/D14 removed.
 *
 *	Newer Pi's with remapped GPIO:
 *		0004 - Model B,  Rev 1.2, 256MB, Sony
 *		0005 - Model B,  Rev 1.2, 256MB, Egoman
 *		0006 - Model B,  Rev 1.2, 256MB, Egoman
 *
 *		0007 - Model A,  Rev 1.2, 256MB, Egoman
 *		0008 - Model A,  Rev 1.2, 256MB, Sony
 *		0009 - Model A,  Rev 1.2, 256MB, Egoman
 *
 *		000d - Model B,  Rev 1.2, 512MB, Egoman	(Red Pi, Blue Pi?)
 *		000e - Model B,  Rev 1.2, 512MB, Sony
 *		000f - Model B,  Rev 1.2, 512MB, Egoman
 *
 *		0010 - Model B+, Rev 1.2, 512MB, Sony
 *		0013 - Model B+  Rev 1.2, 512MB, Embest
 *		0016 - Model B+  Rev 1.2, 512MB, Sony
 *		0019 - Model B+  Rev 1.2, 512MB, Egoman
 *
 *		0011 - Pi CM,    Rev 1.1, 512MB, Sony
 *		0014 - Pi CM,    Rev 1.1, 512MB, Embest
 *		0017 - Pi CM,    Rev 1.1, 512MB, Sony
 *		001a - Pi CM,    Rev 1.1, 512MB, Egoman
 *
 *		0012 - Model A+  Rev 1.1, 256MB, Sony
 *		0015 - Model A+  Rev 1.1, 512MB, Embest
 *		0018 - Model A+  Rev 1.1, 256MB, Sony
 *		001b - Model A+  Rev 1.1, 256MB, Egoman
 *
 *	A small thorn is the olde style overvolting - that will add in
 *		1000000
 *
 *	The Pi compute module has an revision of 0011 or 0014 - since we only
 *	check the last digit, then it's 1, therefore it'll default to not 2 or
 *	3 for a	Rev 1, so will appear as a Rev 2. This is fine for the most part, but
 *	we'll properly detect the Compute Module later and adjust accordingly.
 *
 * And then things changed with the introduction of the v2...
 *
 * For Pi v2 and subsequent models - e.g. the Zero:
 *
 *   [USER:8] [NEW:1] [MEMSIZE:3] [MANUFACTURER:4] [PROCESSOR:4] [TYPE:8] [REV:4]
 *   NEW          23: will be 1 for the new scheme, 0 for the old scheme
 *   MEMSIZE      20: 0=256M 1=512M 2=1G
 *   MANUFACTURER 16: 0=SONY 1=EGOMAN 2=EMBEST
 *   PROCESSOR    12: 0=2835 1=2836
 *   TYPE         04: 0=MODELA 1=MODELB 2=MODELA+ 3=MODELB+ 4=Pi2 MODEL B 5=ALPHA 6=CM
 *   REV          00: 0=REV0 1=REV1 2=REV2
 *********************************************************************************
 */

void piBoardId (int *model, int *rev, int *mem, int *maker, int *warranty)
{
  const int maxlength = 120;
  char line [maxlength+1] ;
  const char *c ;
  unsigned int revision = 0x00 ;
  int bRev, bType, bProc, bMfg, bMem, bWarranty ;

  //piGpioLayoutOops ("this is only a test case");

  c = GetPiRevision(line, maxlength,  &revision); // device tree
  if (NULL==c) {
    c = GetPiRevisionLegacy(line, maxlength, &revision); // proc/cpuinfo
  }
  if (NULL==c) {
    piGpioLayoutOops ("GetPiRevision failed!") ;
  }

  if ((revision &  (1 << 23)) != 0)	// New style, not available for Raspberry Pi 1B/A, CM
  {
    if (wiringPiDebug)
      printf ("piBoardId: New Way: revision is: %08X\n", revision) ;

    bRev      = (revision & (0x0F <<  0)) >>  0 ;
    bType     = (revision & (0xFF <<  4)) >>  4 ;
    bProc     = (revision & (0x0F << 12)) >> 12 ;	// Not used for now.
    bMfg      = (revision & (0x0F << 16)) >> 16 ;
    bMem      = (revision & (0x07 << 20)) >> 20 ;
    bWarranty = (revision & (0x03 << 24)) != 0 ;

    // Ref: https://www.raspberrypi.com/documentation/computers/raspberry-pi.html#raspberry-pi-revision-codes
    *model    = bType ;
    *rev      = bRev ;
    *mem      = bMem ;
    *maker    = bMfg  ;
    *warranty = bWarranty ;
    RaspberryPiLayout = GPIO_LAYOUT_DEFAULT ; //default

    if (wiringPiDebug)
      printf ("piBoardId: rev: %d, type: %d, proc: %d, mfg: %d, mem: %d, warranty: %d\n",
		bRev, bType, bProc, bMfg, bMem, bWarranty) ;
  }
  else					// Old way
  {
    if (wiringPiDebug)
      printf ("piBoardId: Old Way: revision is: %s\n", c) ;

    if (!isdigit (*c))
      piGpioLayoutOops ("Bogus \"Revision\" line (no digit at start of revision)") ;

// Make sure its long enough

    if (strlen (c) < 4)
      piGpioLayoutOops ("Bogus \"Revision\" line (not long enough)") ;

// If longer than 4, we'll assume it's been overvolted

    *warranty = strlen (c) > 4 ;

// Extract last 4 characters:

    c = c + strlen (c) - 4 ;

// Fill out the replys as appropriate
    RaspberryPiLayout = GPIO_LAYOUT_DEFAULT ; //default
    /**/ if (strcmp (c, "0002") == 0) { *model = PI_MODEL_B  ; *rev = PI_VERSION_1   ; *mem = 0 ; *maker = PI_MAKER_EGOMAN  ; RaspberryPiLayout = GPIO_LAYOUT_PI1_REV1; }
    else if (strcmp (c, "0003") == 0) { *model = PI_MODEL_B  ; *rev = PI_VERSION_1_1 ; *mem = 0 ; *maker = PI_MAKER_EGOMAN  ; RaspberryPiLayout = GPIO_LAYOUT_PI1_REV1; }

    else if (strcmp (c, "0004") == 0) { *model = PI_MODEL_B  ; *rev = PI_VERSION_1_2 ; *mem = 0 ; *maker = PI_MAKER_SONY    ; }
    else if (strcmp (c, "0005") == 0) { *model = PI_MODEL_B  ; *rev = PI_VERSION_1_2 ; *mem = 0 ; *maker = PI_MAKER_EGOMAN  ; }
    else if (strcmp (c, "0006") == 0) { *model = PI_MODEL_B  ; *rev = PI_VERSION_1_2 ; *mem = 0 ; *maker = PI_MAKER_EGOMAN  ; }

    else if (strcmp (c, "0007") == 0) { *model = PI_MODEL_A  ; *rev = PI_VERSION_1_2 ; *mem = 0 ; *maker = PI_MAKER_EGOMAN  ; }
    else if (strcmp (c, "0008") == 0) { *model = PI_MODEL_A  ; *rev = PI_VERSION_1_2 ; *mem = 0 ; *maker = PI_MAKER_SONY ;  ; }
    else if (strcmp (c, "0009") == 0) { *model = PI_MODEL_A  ; *rev = PI_VERSION_1_2 ; *mem = 0 ; *maker = PI_MAKER_EGOMAN  ; }

    else if (strcmp (c, "000d") == 0) { *model = PI_MODEL_B  ; *rev = PI_VERSION_1_2 ; *mem = 1 ; *maker = PI_MAKER_EGOMAN  ; }
    else if (strcmp (c, "000e") == 0) { *model = PI_MODEL_B  ; *rev = PI_VERSION_1_2 ; *mem = 1 ; *maker = PI_MAKER_SONY    ; }
    else if (strcmp (c, "000f") == 0) { *model = PI_MODEL_B  ; *rev = PI_VERSION_1_2 ; *mem = 1 ; *maker = PI_MAKER_EGOMAN  ; }

    else if (strcmp (c, "0010") == 0) { *model = PI_MODEL_BP ; *rev = PI_VERSION_1_2 ; *mem = 1 ; *maker = PI_MAKER_SONY    ; }
    else if (strcmp (c, "0013") == 0) { *model = PI_MODEL_BP ; *rev = PI_VERSION_1_2 ; *mem = 1 ; *maker = PI_MAKER_EMBEST  ; }
    else if (strcmp (c, "0016") == 0) { *model = PI_MODEL_BP ; *rev = PI_VERSION_1_2 ; *mem = 1 ; *maker = PI_MAKER_SONY    ; }
    else if (strcmp (c, "0019") == 0) { *model = PI_MODEL_BP ; *rev = PI_VERSION_1_2 ; *mem = 1 ; *maker = PI_MAKER_EGOMAN  ; }

    else if (strcmp (c, "0011") == 0) { *model = PI_MODEL_CM ; *rev = PI_VERSION_1_1 ; *mem = 1 ; *maker = PI_MAKER_SONY    ; }
    else if (strcmp (c, "0014") == 0) { *model = PI_MODEL_CM ; *rev = PI_VERSION_1_1 ; *mem = 1 ; *maker = PI_MAKER_EMBEST  ; }
    else if (strcmp (c, "0017") == 0) { *model = PI_MODEL_CM ; *rev = PI_VERSION_1_1 ; *mem = 1 ; *maker = PI_MAKER_SONY    ; }
    else if (strcmp (c, "001a") == 0) { *model = PI_MODEL_CM ; *rev = PI_VERSION_1_1 ; *mem = 1 ; *maker = PI_MAKER_EGOMAN  ; }

    else if (strcmp (c, "0012") == 0) { *model = PI_MODEL_AP ; *rev = PI_VERSION_1_1 ; *mem = 0 ; *maker = PI_MAKER_SONY    ; }
    else if (strcmp (c, "0015") == 0) { *model = PI_MODEL_AP ; *rev = PI_VERSION_1_1 ; *mem = 1 ; *maker = PI_MAKER_EMBEST  ; }
    else if (strcmp (c, "0018") == 0) { *model = PI_MODEL_AP ; *rev = PI_VERSION_1_1 ; *mem = 0 ; *maker = PI_MAKER_SONY    ; }
    else if (strcmp (c, "001b") == 0) { *model = PI_MODEL_AP ; *rev = PI_VERSION_1_1 ; *mem = 0 ; *maker = PI_MAKER_EGOMAN  ; }

    else                              { *model = 0           ; *rev = 0              ; *mem =   0 ; *maker = 0 ;               }
  }

  RaspberryPiModel = *model;

  switch (RaspberryPiModel){
    case PI_MODEL_A:
    case PI_MODEL_B:
    case PI_MODEL_AP:
    case PI_MODEL_BP:
    case PI_ALPHA:
    case PI_MODEL_CM:
    case PI_MODEL_ZERO:
    case PI_MODEL_ZERO_W:
      piGpioBase = GPIO_PERI_BASE_OLD ;
      piGpioPupOffset = GPPUD ;
      break ;

    case PI_MODEL_4B:
    case PI_MODEL_400:
    case PI_MODEL_CM4:
    case PI_MODEL_CM4S: 
      piGpioBase = GPIO_PERI_BASE_2711 ;
      piGpioPupOffset = GPPUPPDN0 ;
      break ;

    case PI_MODEL_5:
    case PI_MODEL_CM5:
    case PI_MODEL_500:
    case PI_MODEL_CM5L:
      piGpioBase = GPIO_PERI_BASE_2712 ;
      piGpioPupOffset = 0 ;
      break ;

    default:
      piGpioBase = GPIO_PERI_BASE_2835 ;
      piGpioPupOffset = GPPUD ;
      break ;
  }
}



/*
 * wpiPinToGpio:
 *	Translate a wiringPi Pin number to native GPIO pin number.
 *	Provided for external support.
 *********************************************************************************
 */

int wpiPinToGpio (int wpiPin)
{
  return pinToGpio [wpiPin & 63] ;
}


/*
 * physPinToGpio:
 *	Translate a physical Pin number to native GPIO pin number.
 *	Provided for external support.
 *********************************************************************************
 */

int physPinToGpio (int physPin)
{
  return physToGpio [physPin & 63] ;
}


/*
 * setPadDrive:
 *	Set the PAD driver value
 *********************************************************************************
 */
void setPadDrivePin (int pin, int value) {
  if (!piRP1Model()) return;
  if (pin < 0 || pin > GetMaxPin()) return ;

  uint32_t wrVal;
  value = value & 3; // 0-3 supported
  wrVal = (value << 4); //Drive strength 0-3
  pads[1+pin] = (pads[1+pin] & RP1_INV_PAD_DRIVE_MASK) | wrVal;
  if (wiringPiDebug) {
    printf ("setPadDrivePin: pin: %d, value: %d (%08X)\n", pin, value, pads[1+pin]) ;
  }
}


void setPadDrive (int group, int value)
{
  uint32_t wrVal, rdVal;

  if ((wiringPiMode == WPI_MODE_PINS) || (wiringPiMode == WPI_MODE_PHYS) || (wiringPiMode == WPI_MODE_GPIO))
  {
    value = value & 7; // 0-7 supported
    if (piRP1Model()) {
      if (-1==group) {
        printf ("Pad register:\n");
        for (int pin=0, maxpin=GetMaxPin(); pin<=maxpin; ++pin) {
          unsigned int drive = (pads[1+pin] & RP1_PAD_DRIVE_MASK)>>4;
          printf ("  Pin %2d: 0x%08X drive: 0x%d = %2dmA\n", pin, pads[1+pin], drive, 0==drive ? 2 : drive*4) ;
        }
      }
      if (group !=0) { // only GPIO range @RP1
        return ;
      }
      switch(value) {
        default:
                /* bcm*/                 // RP1
        case 0: /* 2mA*/ value=0; break; // 2mA
        case 1: /* 4mA*/
        case 2: /* 6mA*/ value=1; break; // 4mA
        case 3: /* 8mA*/
        case 4: /*10mA*/ value=2; break; // 8mA
        case 5: /*12mA*/
        case 6: /*14mA*/
        case 7: /*16mA*/ value=3; break; //12mA
      }
      wrVal = (value << 4); //Drive strength 0-3
      //set for all pins even when it's avaiable for each pin separately
      for (int pin=0, maxpin=GetMaxPin(); pin<=maxpin; ++pin) {
        pads[1+pin] = (pads[1+pin] & RP1_INV_PAD_DRIVE_MASK) | wrVal;
      }
      rdVal = pads[1+17]; // only pin 17 readback, for logging
    } else {
      if (-1==group) {
        printf ("Pad register: Group 0: 0x%08X, Group 1: 0x%08X, Group 2: 0x%08X\n", *(pads + 0 + 11), *(pads + 1 + 11), *(pads + 2 + 11)) ;
      }

      if ((group < 0) || (group > 2))
        return ;

      wrVal = BCM_PASSWORD | 0x18 | value; //Drive strength 0-7
      *(pads + group + 11) = wrVal ;
      rdVal = *(pads + group + 11);
    }

    if (wiringPiDebug)
    {
      printf ("setPadDrive: Group: %d, value: %d (%08X)\n", group, value, wrVal) ;
      printf ("Read : %08X\n", rdVal) ;
    }
  }
}


/*
 * getAlt:
 *	Returns the ALT bits for a given port. Only really of-use
 *	for the gpio readall command (I think)
 *********************************************************************************
 */

int getAlt (int pin)
{
  int alt;

  pin &= 63 ;

  /**/ if (wiringPiMode == WPI_MODE_PINS)
    pin = pinToGpio [pin] ;
  else if (wiringPiMode == WPI_MODE_PHYS)
    pin = physToGpio [pin] ;
  else if (wiringPiMode != WPI_MODE_GPIO)
    return 0 ;

  if (piRP1Model()) {
    alt = (gpio[2*pin+1] & RP1_FSEL_NONE_HW); //0-4  function

  /*
  BCM:
  000b = GPIO Pin 9 is an input
  001b = GPIO Pin 9 is an output
  100b = GPIO Pin 9 takes alternate function 0
  101b = GPIO Pin 9 takes alternate function 1
  110b = GPIO Pin 9 takes alternate function 2
  111b = GPIO Pin 9 takes alternate function 3
  011b = GPIO Pin 9 takes alternate function 4
  010b = GPIO Pin 9 takes alternate function 5
  RP1:
   8 = alternate function 6
   9 = alternate function 7
  10 = alternate function 8
  11 = alternate function 9
  */
    switch(alt) {
      case 0: return FSEL_ALT0;
      case 1: return FSEL_ALT1;
      case 2: return FSEL_ALT2;
      case 3: return FSEL_ALT3;
      case 4: return FSEL_ALT4;
      case RP1_FSEL_GPIO: {
          unsigned int outputmask = gpio[2*pin] & 0x3000;   //Bit13-OETOPAD + Bit12-OEFROMPERI
          return (outputmask==0x3000) ? FSEL_OUTP : FSEL_INPT;
        }
      case 6: return FSEL_ALT6;
      case 7: return FSEL_ALT7;
      case 8: return FSEL_ALT8;
      case RP1_FSEL_NONE: return FSEL_ALT9;
      default:return alt;
    }
  } else {
    int fSel    = gpioToGPFSEL [pin] ;
    int shift   = gpioToShift  [pin] ;

    alt = (*(gpio + fSel) >> shift) & 7 ;
  }
  return alt;
}


enum WPIPinAlt getPinModeAlt(int pin) {
  return (enum WPIPinAlt) getAlt(pin);
}


/*
 * pwmSetMode:
 *	Select the native "balanced" mode, or standard mark:space mode
 *********************************************************************************
 */

void pwmSetMode (int mode)
{
  if ((wiringPiMode == WPI_MODE_PINS) || (wiringPiMode == WPI_MODE_PHYS) || (wiringPiMode == WPI_MODE_GPIO))
  {
    if (piRP1Model()) {
      if(mode != PWM_MODE_MS) {
        fprintf(stderr, "pwmSetMode: Raspberry Pi 5 missing feature PWM BAL mode\n");
      }
      return;
    }
    if (mode == PWM_MODE_MS) {
      *(pwm + PWM_CONTROL) = PWM0_ENABLE | PWM1_ENABLE | PWM0_MS_MODE | PWM1_MS_MODE ;
    } else {
      *(pwm + PWM_CONTROL) = PWM0_ENABLE | PWM1_ENABLE ;
    }
    if (wiringPiDebug) {
      printf ("Enable PWM mode: %s. Current register: 0x%08X\n", mode == PWM_MODE_MS ? "mark:space (freq. stable)" : "balanced (freq. change)", *(pwm + PWM_CONTROL));
    }
  }
}


/*
 * pwmSetRange:
 *	Set the PWM range register. We set both range registers to the same
 *	value. If you want different in your own code, then write your own.
 *********************************************************************************
 */

void pwmSetRange (unsigned int range)
{
  if ((wiringPiMode == WPI_MODE_PINS) || (wiringPiMode == WPI_MODE_PHYS) || (wiringPiMode == WPI_MODE_GPIO))
  {
    /* would be possible on ms mode but not on bal, deactivated, use pwmc modify instead
    if (piGpioBase == GPIO_PERI_BASE_2711) {
      range = (OSC_FREQ_BCM2711*range)/OSC_FREQ_DEFAULT;
    }
    */
    if (!pwm) {
      fprintf(stderr, "wiringPi: pwmSetRange but no pwm memory available, ignoring\n");
      return;
    }
    int readback = 0x00;
    if (piRP1Model()) {
      pwm[RP1_PWM0_CHAN0_RANGE] = range;
      pwm[RP1_PWM0_CHAN1_RANGE] = range;
      pwm[RP1_PWM0_CHAN2_RANGE] = range;
      pwm[RP1_PWM0_CHAN3_RANGE] = range;
      readback = pwm[RP1_PWM0_CHAN0_RANGE];
     } else {
     *(pwm + PWM0_RANGE) = range ; delayMicroseconds (10) ;
     *(pwm + PWM1_RANGE) = range ; delayMicroseconds (10) ;
     readback = *(pwm + PWM0_RANGE);
    }
    if (wiringPiDebug) {
      printf ("PWM range: %u. Current register: 0x%08X\n", range, readback);
    }
  }
}


/*
 * pwmSetClock:
 *	Set/Change the PWM clock. Originally my code, but changed
 *	(for the better!) by Chris Hall, <chris@kchall.plus.com>
 *	after further study of the manual and testing with a 'scope
 *********************************************************************************
 */

void pwmSetClock (int divisor)
{
  uint32_t pwm_control ;
  if (!clk) {
      fprintf(stderr, "wiringPi: pwmSetClock but no clk memory available, ignoring\n");
      return;
  }

  if (divisor > PWMCLK_DIVI_MAX) {
    divisor = PWMCLK_DIVI_MAX;   // even on Pi5 4095 is OK
  }
  if (piRP1Model()) {
    if (divisor < 1) {
      if (wiringPiDebug) { printf("Disable PWM0 clock"); }
      clk[CLK_PWM0_CTRL] = RP1_CLK_PWM0_CTRL_DISABLE_MAGIC;   // 0 = disable on Pi5
    } else {
      divisor = (OSC_FREQ_BCM2712*divisor)/OSC_FREQ_DEFAULT;
      if (wiringPiDebug) {
         printf ("PWM clock divisor: %d\n", divisor) ;
      }
      //clk[CLK_PWM0_CTRL] = RP1_CLK_PWM0_CTRL_DISABLE_MAGIC;
      //delayMicroseconds(100);
      clk[CLK_PWM0_DIV_INT] = divisor;
      clk[CLK_PWM0_DIV_FRAC] = 0;
      clk[CLK_PWM0_SEL] = 1;
      clk[CLK_PWM0_CTRL] = RP1_CLK_PWM0_CTRL_ENABLE_MAGIC;
      }
    return;
  }
  if (piGpioBase == GPIO_PERI_BASE_2711) {
    //calculate value for OSC 54MHz -> 19.2MHz
    // Pi 4 max divisor is 1456, Pi0-3 is 4095 (0xFFF)
    divisor = (OSC_FREQ_BCM2711*divisor)/OSC_FREQ_DEFAULT;
  }
  if (divisor < 1) {
    divisor = 1;
  }
  if ((wiringPiMode == WPI_MODE_PINS) || (wiringPiMode == WPI_MODE_PHYS) || (wiringPiMode == WPI_MODE_GPIO))
  {
    if (wiringPiDebug) {
      printf ("PWM clock divisor: Old register: 0x%08X\n", *(clk + PWMCLK_DIV)) ;
    }
    pwm_control = *(pwm + PWM_CONTROL) ;		// preserve PWM_CONTROL

// We need to stop PWM prior to stopping PWM clock in MS mode otherwise BUSY
// stays high.

    *(pwm + PWM_CONTROL) = 0 ;				// Stop PWM

// Stop PWM clock before changing divisor. The delay after this does need to
// this big (95uS occasionally fails, 100uS OK), it's almost as though the BUSY
// flag is not working properly in balanced mode. Without the delay when DIV is
// adjusted the clock sometimes switches to very slow, once slow further DIV
// adjustments do nothing and it's difficult to get out of this mode.

    *(clk + PWMCLK_CNTL) = BCM_PASSWORD | 0x01 ;	// Stop PWM Clock
      delayMicroseconds (110) ;			// prevents clock going sloooow

    while ((*(clk + PWMCLK_CNTL) & 0x80) != 0)	// Wait for clock to be !BUSY
      delayMicroseconds (1) ;

    *(clk + PWMCLK_DIV)  = BCM_PASSWORD | (divisor << 12) ;

    *(clk + PWMCLK_CNTL) = BCM_PASSWORD | 0x11 ;	// Start PWM clock
    *(pwm + PWM_CONTROL) = pwm_control ;		// restore PWM_CONTROL

    if (wiringPiDebug) {
      printf ("PWM clock divisor %d. Current register: 0x%08X\n", divisor, *(clk + PWMCLK_DIV));
    }
  }
}


/*
 * gpioClockSet:
 *	Set the frequency on a GPIO clock pin
 *********************************************************************************
 */

void gpioClockSet (int pin, int freq)
{
  int divi, divr, divf ;

  FailOnModel5("gpioClockSet");
  pin &= 63 ;

  /**/ if (wiringPiMode == WPI_MODE_PINS)
    pin = pinToGpio [pin] ;
  else if (wiringPiMode == WPI_MODE_PHYS)
    pin = physToGpio [pin] ;
  else if (wiringPiMode != WPI_MODE_GPIO)
    return ;

  divi = 19200000 / freq ;
  divr = 19200000 % freq ;
  divf = (int)((double)divr * 4096.0 / 19200000.0) ;

  if (divi > PWMCLK_DIVI_MAX) {
    divi = PWMCLK_DIVI_MAX;
  }
  *(clk + gpioToClkCon [pin]) = BCM_PASSWORD | GPIO_CLOCK_SOURCE ;		// Stop GPIO Clock
  while ((*(clk + gpioToClkCon [pin]) & 0x80) != 0)				// ... and wait
    ;

  *(clk + gpioToClkDiv [pin]) = BCM_PASSWORD | (divi << 12) | divf ;		// Set dividers
  *(clk + gpioToClkCon [pin]) = BCM_PASSWORD | 0x10 | GPIO_CLOCK_SOURCE ;	// Start Clock
}


/*
 * wiringPiFindNode:
 *      Locate our device node
 *********************************************************************************
 */

struct wiringPiNodeStruct *wiringPiFindNode (int pin)
{
  struct wiringPiNodeStruct *node = wiringPiNodes ;

  while (node != NULL)
    if ((pin >= node->pinBase) && (pin <= node->pinMax))
      return node ;
    else
      node = node->next ;

  return NULL ;
}


/*
 * wiringPiNewNode:
 *	Create a new GPIO node into the wiringPi handling system
 *********************************************************************************
 */

static         void pinModeDummy             (UNU struct wiringPiNodeStruct *node, UNU int pin, UNU int mode)  { return ; }
static         void pullUpDnControlDummy     (UNU struct wiringPiNodeStruct *node, UNU int pin, UNU int pud)   { return ; }
//static unsigned int digitalRead8Dummy        (UNU struct wiringPiNodeStruct *node, UNU int UNU pin)            { return 0 ; }
//static         void digitalWrite8Dummy       (UNU struct wiringPiNodeStruct *node, UNU int pin, UNU int value) { return ; }
static          int digitalReadDummy         (UNU struct wiringPiNodeStruct *node, UNU int UNU pin)            { return LOW ; }
static         void digitalWriteDummy        (UNU struct wiringPiNodeStruct *node, UNU int pin, UNU int value) { return ; }
static         void pwmWriteDummy            (UNU struct wiringPiNodeStruct *node, UNU int pin, UNU int value) { return ; }
static          int analogReadDummy          (UNU struct wiringPiNodeStruct *node, UNU int pin)            { return 0 ; }
static         void analogWriteDummy         (UNU struct wiringPiNodeStruct *node, UNU int pin, UNU int value) { return ; }

struct wiringPiNodeStruct *wiringPiNewNode (int pinBase, int numPins)
{
  int    pin ;
  struct wiringPiNodeStruct *node ;

// Minimum pin base is 64

  if (pinBase < 64)
    (void)wiringPiFailure (WPI_FATAL, "wiringPiNewNode: pinBase of %d is < 64\n", pinBase) ;

// Check all pins in-case there is overlap:

  for (pin = pinBase ; pin < (pinBase + numPins) ; ++pin)
    if (wiringPiFindNode (pin) != NULL)
      (void)wiringPiFailure (WPI_FATAL, "wiringPiNewNode: Pin %d overlaps with existing definition\n", pin) ;

  node = (struct wiringPiNodeStruct *)calloc (sizeof (struct wiringPiNodeStruct), 1) ;	// calloc zeros
  if (node == NULL)
    (void)wiringPiFailure (WPI_FATAL, "wiringPiNewNode: Unable to allocate memory: %s\n", strerror (errno)) ;

  node->pinBase          = pinBase ;
  node->pinMax           = pinBase + numPins - 1 ;
  node->pinMode          = pinModeDummy ;
  node->pullUpDnControl  = pullUpDnControlDummy ;
  node->digitalRead      = digitalReadDummy ;
//node->digitalRead8     = digitalRead8Dummy ;
  node->digitalWrite     = digitalWriteDummy ;
//node->digitalWrite8    = digitalWrite8Dummy ;
  node->pwmWrite         = pwmWriteDummy ;
  node->analogRead       = analogReadDummy ;
  node->analogWrite      = analogWriteDummy ;
  node->next             = wiringPiNodes ;
  wiringPiNodes          = node ;

  return node ;
}


#ifdef notYetReady
/*
 * pinED01:
 * pinED10:
 *	Enables edge-detect mode on a pin - from a 0 to a 1 or 1 to 0
 *	Pin must already be in input mode with appropriate pull up/downs set.
 *********************************************************************************
 */

void pinEnableED01Pi (int pin)
{
  pin = pinToGpio [pin & 63] ;
}
#endif

#define ZeroMemory(Destination,Length) memset((Destination),0,(Length))


int OpenAndCheckGpioChip(int GPIONo, const char* label, const unsigned int lines) {
  char szGPIOChip[30];

  sprintf(szGPIOChip, "/dev/gpiochip%d", GPIONo);
  int Fd = open(szGPIOChip, O_RDWR);
  if (Fd < 0) {
    fprintf(stderr, "wiringPi: ERROR: %s open ret=%d\n", szGPIOChip, Fd);
    return Fd;
  } else {
    if (wiringPiDebug) {
      printf("wiringPi: Open chip %s succeded, fd=%d\n", szGPIOChip, Fd) ;
    }
    struct gpiochip_info chipinfo;
    ZeroMemory(&chipinfo, sizeof(chipinfo));
    int ret = ioctl(Fd, GPIO_GET_CHIPINFO_IOCTL, &chipinfo);
    if (0==ret) {
      if (wiringPiDebug) {
        printf("%s: name=%s, label=%s, lines=%u\n", szGPIOChip, chipinfo.name, chipinfo.label, chipinfo.lines) ;
      }
      int chipOK = 1;
      if (label[0]!='\0' && NULL==strstr(chipinfo.label, label)) {
        chipOK = 0;
      }
      if (lines>0 && chipinfo.lines!=lines) {
        chipOK = 0;
      }
      if (chipOK) {
        if (wiringPiDebug) {
          printf("%s: valid, fd=%d\n", szGPIOChip, Fd);
        }
      } else {
        if (wiringPiDebug) {
          printf("%s: invalid, search for '%s' with %u lines!\n", szGPIOChip, label, lines) ;
        }
        close(Fd);
        return -1; // invalid chip
      }
    }
  }
  return Fd;
}

int wiringPiGpioDeviceGetFd() {
  if (chipFd<0) {
    piBoard();
    if (piRP1Model()) {
      chipFd = OpenAndCheckGpioChip(0, "rp1", 54);   // /dev/gpiochip0 @ Pi5 since Kernel 6.6.47
      if (chipFd<0) {
        chipFd = OpenAndCheckGpioChip(4, "rp1", 54);  // /dev/gpiochip4 @ Pi5 with older kernel
      }
    } else {
      // not all Pis have same number of lines: Pi0, Pi1, Pi3, 54 lines, Pi4, 58 lines (CM ?), see #280, so this check is disabled
      chipFd = OpenAndCheckGpioChip(0, "bcm", 0);
    }
  }
  return chipFd;
}

void releaseLine(int pin) {

  if (wiringPiDebug)
    printf ("releaseLine: pin:%d\n", pin) ;
  lineFlags[pin] = 0;
  close(lineFds[pin]);
  lineFds[pin] = -1;
  isrDebouncePeriodUs[pin] = 0;
}

int requestLine(int pin, unsigned int lineRequestFlags) {
   struct gpio_v2_line_request req;
   struct gpio_v2_line_config config;
   int ret;
   
   if (lineFds[pin]>=0) {
    if (lineRequestFlags == lineFlags[pin]) {
      //already requested
      return lineFds[pin];
    } else {
      //different request -> rerequest
      releaseLine(pin);
    }
  }

  //requested line
  if (wiringPiGpioDeviceGetFd()<0) {
    return -1;  // error
  }
  
  memset(&req, 0, sizeof(req));
  memset(&config, 0, sizeof(config));
  config.flags = lineRequestFlags;
  strcpy(req.consumer, "wiringpi_gpio_req");
  
  req.offsets[0] = pin;
  req.num_lines = 1;
  req.config = config;
  
  ret = ioctl(chipFd, GPIO_V2_GET_LINE_IOCTL, &req);
  
  if (ret || req.fd<0) {
    ReportDeviceError("get line handle", pin, "RequestLine", ret);
    return -1;  // error
  }

  lineFlags[pin] = lineRequestFlags;
  lineFds[pin] = req.fd;
  if (wiringPiDebug)
    printf ("requestLine succeeded: pin:%d, flags: %u, fd :%d\n", pin, lineRequestFlags, lineFds[pin]) ;
  return lineFds[pin];
}

/*
 *********************************************************************************
 * Core Functions
 *********************************************************************************
 */

/*
 * pinModeAlt:
 *	This is an un-documented special to let you set any pin to any mode
 *********************************************************************************
 */

void pinModeAlt (int pin, int mode)
{
  setupCheck ("pinModeAlt") ;

  if ((pin & PI_GPIO_MASK) == 0)		// On-board pin
  {
    /**/ if (wiringPiMode == WPI_MODE_PINS)
      pin = pinToGpio [pin] ;
    else if (wiringPiMode == WPI_MODE_PHYS)
      pin = physToGpio [pin] ;
    else if (wiringPiMode != WPI_MODE_GPIO)
      return ;

    if (piRP1Model()) {
      //confusion! diffrent to to BCM!  this is taking directly the value for the register
      int modeRP1;
      switch(mode) {
        case FSEL_ALT0:
          modeRP1 = 0;
          break;
        case FSEL_ALT1:
          modeRP1 = 1;
          break;
        case FSEL_ALT2:
          modeRP1 = 2;
          break;
        case FSEL_ALT3:
          modeRP1 = 3;
          break;
        case FSEL_ALT4:
          modeRP1 = 4;
          break;
        case FSEL_ALT5:
          modeRP1 = 5;
          break;
        case FSEL_ALT6:
          modeRP1 = 6;
          break;
        case FSEL_ALT7:
          modeRP1 = 7;
          break;
        case FSEL_ALT8:
          modeRP1 = 8;
          break;
        case FSEL_OUTP:
        case FSEL_INPT:
          modeRP1 = RP1_FSEL_GPIO;
          break;
        default:
          fprintf(stderr, "pinModeAlt: invalid mode %d\n", mode);
          return;
      }
      //printf("pinModeAlt: Pi5 alt pin %d to %d\n", pin, modeRP1);
      gpio[2*pin+1] = (modeRP1 & RP1_FSEL_NONE_HW) | RP1_DEBOUNCE_DEFAULT; //0-4  function, 5-11 debounce time
    } else {
      int fSel  = gpioToGPFSEL [pin] ;
      int shift = gpioToShift  [pin] ;

      *(gpio + fSel) = (*(gpio + fSel) & ~(7 << shift)) | ((mode & 0x7) << shift) ;
    }

  }
}


/*
 * pinMode:
 *	Sets the mode of a pin to be input, output or PWM output
 *********************************************************************************
 */

//Default: rp1_set_pad(pin, 0, 1, 0, 1, 1, 1, 0);
void rp1_set_pad(int pin, int slewfast, int schmitt, int pulldown, int pullup, int drive, int inputenable, int outputdisable) {

  pads[1+pin] = (slewfast != 0) | ((schmitt != 0) << 1) | ((pulldown != 0) << 2) | ((pullup != 0) << 3) | ((drive & 0x3) << 4) | ((inputenable != 0) << 6) | ((outputdisable != 0) << 7);
}

void pinModeFlagsDevice (int pin, int mode, unsigned int flags) {
  unsigned int lflag = flags;
  if (wiringPiDebug)
      printf ("pinModeFlagsDevice: pin:%d mode:%d, flags: %u\n", pin, mode, flags) ;

  lflag &= ~(GPIO_V2_LINE_FLAG_INPUT | GPIO_V2_LINE_FLAG_OUTPUT);
  switch(mode) {
    default:
      fprintf(stderr, "pinMode: invalid mode request (only input und output supported)\n");
      return;
    case INPUT:
      lflag |= GPIO_V2_LINE_FLAG_INPUT;
      break;
    case OUTPUT:
      lflag |= GPIO_V2_LINE_FLAG_OUTPUT;
      break;
    case PM_OFF:
      pinModeFlagsDevice(pin, INPUT, 0);
      releaseLine(pin);
      return;
  }

  requestLine(pin, lflag);
}

void pinModeDevice (int pin, int mode) {
  pinModeFlagsDevice(pin, mode, lineFlags[pin]);
}

void pinMode (int pin, int mode)
{
  int    fSel, shift, alt ;
  struct wiringPiNodeStruct *node = wiringPiNodes ;
  int origPin = pin ;

  if (wiringPiDebug)
    printf ("pinMode: pin:%d mode:%d\n", pin, mode) ;

  setupCheck ("pinMode") ;

  if ((pin & PI_GPIO_MASK) == 0)		// On-board pin
  {
    switch(wiringPiMode) {
      default: //WPI_MODE_GPIO_SYS
        fprintf(stderr, "pinMode: invalid mode\n");
        return;
      case WPI_MODE_PINS:
        pin = pinToGpio [pin];
        break;
      case WPI_MODE_PHYS:
        pin = physToGpio [pin];
        break;
      case WPI_MODE_GPIO_DEVICE_BCM:
        pinModeDevice(pin, mode);
        return;
      case WPI_MODE_GPIO_DEVICE_WPI:
        pinModeDevice(pinToGpio[pin], mode);
        return;
      case WPI_MODE_GPIO_DEVICE_PHYS:
        pinModeDevice(physToGpio[pin], mode);
        return;
      case WPI_MODE_GPIO:
        break;
    }

    if (wiringPiDebug)
      printf ("pinMode: bcm pin:%d mode:%d\n", pin, mode) ;

    softPwmStop  (origPin) ;
    softToneStop (origPin) ;

    fSel    = gpioToGPFSEL [pin] ;
    shift   = gpioToShift  [pin] ;

    if (INPUT==mode  || PM_OFF==mode) {
      if (piRP1Model()) {
        if (INPUT==mode) {
          pads[1+pin] = (pin<=8) ? RP1_PAD_DEFAULT_0TO8 : RP1_PAD_DEFAULT_FROM9;
          gpio[2*pin+1] = RP1_FSEL_GPIO | RP1_DEBOUNCE_DEFAULT; // GPIO
          rio[RP1_RIO_OE + RP1_CLR_OFFSET] = 1<<pin;            // Input
        } else  { //PM_OFF
          pads[1+pin] = (pin<=8) ? RP1_PAD_IC_DEFAULT_0TO8 : RP1_PAD_IC_DEFAULT_FROM9;
          gpio[2*pin+1] = RP1_IRQRESET | RP1_FSEL_NONE_HW | RP1_DEBOUNCE_DEFAULT; // default but with irq reset
        }
      } else {
        *(gpio + fSel) = (*(gpio + fSel) & ~(7 << shift)) ; // Sets bits to zero = input
      }
      if (PM_OFF==mode && !usingGpioMem && pwm && gpioToPwmALT[pin]>0) { //PWM pin -> reset
        pwmWrite(origPin, 0);
        int channel = gpioToPwmPort[pin];
        if (channel>=0 && channel<=3 && piRP1Model()) {
          unsigned int ctrl = pwm[RP1_PWM0_GLOBAL_CTRL];
          pwm[RP1_PWM0_GLOBAL_CTRL] = (ctrl & ~(1<<channel)) | RP1_PWM_CTRL_SETUPDATE;
          //printf("Disable PWM0[%d] (0x%08X->0x%08X)\n", channel, ctrl, pwm[RP1_PWM0_GLOBAL_CTRL]);
        }
      }
    } else if (mode == OUTPUT) {
      if (piRP1Model()) {
        pads[1+pin] = (pin<=8) ? RP1_PAD_DEFAULT_0TO8 : RP1_PAD_DEFAULT_FROM9;
        gpio[2*pin+1] = RP1_FSEL_GPIO | RP1_DEBOUNCE_DEFAULT; // GPIO
        rio[RP1_RIO_OE + RP1_SET_OFFSET] = 1<<pin;            // Output
      } else {
        *(gpio + fSel) = (*(gpio + fSel) & ~(7 << shift)) | (1 << shift) ;
      }
    } else if (mode == SOFT_PWM_OUTPUT) {
      softPwmCreate (origPin, 0, 100) ;
    } else if (mode == SOFT_TONE_OUTPUT) {
      softToneCreate (origPin) ;
    } else if (mode == PWM_TONE_OUTPUT)
    {
      pinMode (origPin, PWM_OUTPUT) ;	// Call myself to enable PWM mode
      pwmSetMode (PWM_MODE_MS) ;
    }
    else if (PWM_OUTPUT==mode || PWM_MS_OUTPUT==mode || PWM_BAL_OUTPUT==mode) {

      usingGpioMemCheck("pinMode PWM") ;  // exit on error!
      alt = gpioToPwmALT[pin];
      if (0==alt) {	// Not a hardware capable PWM pin
	      return;
      }
      int channel = gpioToPwmPort[pin];
      if (piRP1Model()) {
        if (channel>=0 && channel<=3) {
          // enable channel pwm m:s mode
          pwm[RP1_PWM0_CHAN_START+RP1_PWM0_CHAN_OFFSET*channel+RP1_PWM0_CHAN_CTRL]  = (RP1_PWM_TRAIL_EDGE_MS | RP1_PWM_FIFO_POP_MASK);
          // enable pwm global
          unsigned int ctrl = pwm[RP1_PWM0_GLOBAL_CTRL];
          pwm[RP1_PWM0_GLOBAL_CTRL] = ctrl | (1<<channel) | RP1_PWM_CTRL_SETUPDATE;
          //printf("Enable PWM0[%d] (0x%08X->0x%08X)\n", channel, ctrl, pwm[RP1_PWM0_GLOBAL_CTRL]);
          //change GPIO mode
          pads[1+pin] = RP1_PAD_DEFAULT_FROM9;  // enable output
          pinModeAlt(origPin, alt); //switch to PWM mode
        }
      } else {
        // Set pin to PWM mode
        *(gpio + fSel) = (*(gpio + fSel) & ~(7 << shift)) | (alt << shift) ;
        delayMicroseconds (110) ;		// See comments in pwmSetClockWPi

        if (PWM_OUTPUT==mode || PWM_BAL_OUTPUT==mode) {
          pwmSetMode(PWM_MODE_BAL);	// Pi default mode
        } else {
          pwmSetMode(PWM_MODE_MS);
        }
      }
      if (PWM_OUTPUT==mode) {  // predefine
        pwmSetRange (1024) ;		// Default range of 1024
        pwmSetClock (32) ;		// 19.2 / 32 = 600KHz - Also starts the PWM
      }
    }
    else if (mode == GPIO_CLOCK)
    {
      RETURN_ON_MODEL5
      if ((alt = gpioToGpClkALT0 [pin]) == 0)	// Not a GPIO_CLOCK pin
	      return ;

      usingGpioMemCheck ("pinMode CLOCK") ;

// Set pin to GPIO_CLOCK mode and set the clock frequency to 100KHz

      *(gpio + fSel) = (*(gpio + fSel) & ~(7 << shift)) | (alt << shift) ;
      delayMicroseconds (110) ;
      gpioClockSet      (pin, 100000) ;
    }
  }
  else
  {
    if ((node = wiringPiFindNode (pin)) != NULL)
      node->pinMode (node, pin, mode) ;
    return ;
  }
}


/*
 * pullUpDownCtrl:
 *	Control the internal pull-up/down resistors on a GPIO pin.
 *********************************************************************************
 */
void pullUpDnControlDevice (int pin, int pud) {
  unsigned int flag = lineFlags[pin];
  unsigned int biasflags = GPIO_V2_LINE_FLAG_BIAS_DISABLED | GPIO_V2_LINE_FLAG_BIAS_PULL_UP | GPIO_V2_LINE_FLAG_BIAS_PULL_DOWN;

  flag &= ~biasflags;
  switch (pud){
    case PUD_OFF:  flag |= GPIO_V2_LINE_FLAG_BIAS_DISABLED;   break;
    case PUD_UP:   flag |= GPIO_V2_LINE_FLAG_BIAS_PULL_UP;   break;
    case PUD_DOWN: flag |= GPIO_V2_LINE_FLAG_BIAS_PULL_DOWN; break;
    default: return ; /* An illegal value */
  }

  // reset input/output
  if (lineFlags[pin] & GPIO_V2_LINE_FLAG_OUTPUT) {
    pinModeFlagsDevice (pin, OUTPUT, flag);
  } else if(lineFlags[pin] & GPIO_V2_LINE_FLAG_INPUT) {
    pinModeFlagsDevice (pin, INPUT, flag);
  } else {
    lineFlags[pin] = flag; // only store for later
  }
}


void pullUpDnControl (int pin, int pud)
{
  struct wiringPiNodeStruct *node = wiringPiNodes ;

  setupCheck ("pullUpDnControl") ;

  if ((pin & PI_GPIO_MASK) == 0)		// On-Board Pin
  {
    switch(wiringPiMode) {
      default: //WPI_MODE_GPIO_SYS
        fprintf(stderr, "pinMode: invalid mode\n");
        return;
      case WPI_MODE_PINS:
        pin = pinToGpio [pin];
        break;
      case WPI_MODE_PHYS:
        pin = physToGpio [pin];
        break;
      case WPI_MODE_GPIO_DEVICE_BCM:
        return pullUpDnControlDevice(pin, pud);
      case WPI_MODE_GPIO_DEVICE_WPI:
        return pullUpDnControlDevice(pinToGpio[pin], pud);
      case WPI_MODE_GPIO_DEVICE_PHYS:
        return pullUpDnControlDevice(physToGpio[pin], pud);
      case WPI_MODE_GPIO:
        break;
    }

    if (piRP1Model()) {
      unsigned int pullbits = pads[1+pin] & RP1_INV_PUD_MASK; // remove bits
      switch (pud){
        case PUD_OFF:  pads[1+pin] = pullbits;                break;
        case PUD_UP:   pads[1+pin] = pullbits | RP1_PUD_UP;   break;
        case PUD_DOWN: pads[1+pin] = pullbits | RP1_PUD_DOWN; break;
        default: return ; /* An illegal value */
      }
    } else {
      if (piGpioPupOffset == GPPUPPDN0)
      {
        // Pi 4B pull up/down method
        int pullreg = GPPUPPDN0 + (pin>>4);
        int pullshift = (pin & 0xf) << 1;
        unsigned int pullbits;
        unsigned int pull;

        switch (pud) {
         case PUD_OFF:  pull = 0; break;
         case PUD_UP:   pull = 1; break;
         case PUD_DOWN: pull = 2; break;
         default: return ; /* An illegal value */
        }

        pullbits = *(gpio + pullreg);
        pullbits &= ~(3 << pullshift);
        pullbits |= (pull << pullshift);
        *(gpio + pullreg) = pullbits;
      }
      else
      {
        // legacy pull up/down method
        *(gpio + GPPUD)              = pud & 3 ;		delayMicroseconds (5) ;
        *(gpio + gpioToPUDCLK [pin]) = 1 << (pin & 31) ;	delayMicroseconds (5) ;

        *(gpio + GPPUD)              = 0 ;			delayMicroseconds (5) ;
        *(gpio + gpioToPUDCLK [pin]) = 0 ;			delayMicroseconds (5) ;
      }
    }
  }
  else						// Extension module
  {
    if ((node = wiringPiFindNode (pin)) != NULL)
      node->pullUpDnControl (node, pin, pud) ;
    return ;
  }
}

/*
 helper functions for gpio_v2_line_values bits 
*/
static inline void gpiotools_set_bit(__u64 *b, int n)
{
	*b |= _BITULL(n);
}

static inline void gpiotools_clear_bit(__u64 *b, int n)
{
	*b &= ~_BITULL(n);
}

static inline void gpiotools_assign_bit(__u64 *b, int n, bool value)
{
	if (value)
		gpiotools_set_bit(b, n);
	else
		gpiotools_clear_bit(b, n);
}

static inline int gpiotools_test_bit(__u64 b, int n)
{
	return !!(b & _BITULL(n));
}

//*********************************************


/*
 * digitalRead:
 *	Read the value of a given Pin, returning HIGH or LOW
 *********************************************************************************
 */

int digitalReadDevice (int pin) {   // INPUT and OUTPUT should work
  struct gpio_v2_line_values lv;
  int ret;
  
  if (lineFds[pin]<0) {
    // line not requested - auto request on first read as input
     pinModeDevice(pin, INPUT);
  }
  lv.mask = 0;
  lv.bits = 0;
  if (lineFds[pin]>=0) {
    gpiotools_set_bit(&lv.mask, 0); 
    ret = ioctl(lineFds[pin], GPIO_V2_LINE_GET_VALUES_IOCTL, &lv);
    if (ret) {
      ReportDeviceError("get line values", pin, "digitalRead", ret);
      return LOW;  // error
    }
    return gpiotools_test_bit(lv.bits, 0);
  }
  return LOW;  // error , need to request line before
}


int digitalRead (int pin)
{
  struct wiringPiNodeStruct *node = wiringPiNodes ;

  if ((pin & PI_GPIO_MASK) == 0)		// On-Board Pin
  {
    switch(wiringPiMode) {
      default: //WPI_MODE_GPIO_SYS
        fprintf(stderr, "digitalRead: invalid mode\n");
        return LOW;
      case WPI_MODE_PINS:
        pin = pinToGpio [pin];
        break;
      case WPI_MODE_PHYS:
        pin = physToGpio [pin];
        break;
      case WPI_MODE_GPIO_DEVICE_BCM:
        return digitalReadDevice(pin);
      case WPI_MODE_GPIO_DEVICE_WPI:
        return digitalReadDevice(pinToGpio[pin]);
      case WPI_MODE_GPIO_DEVICE_PHYS:
        return digitalReadDevice(physToGpio[pin]);
      case WPI_MODE_GPIO:
        break;
    }

    if (ISRP1MODEL) {
      switch(gpio[2*pin] & RP1_STATUS_LEVEL_MASK) {
        default: // 11 or 00 not allowed, give LOW!
        case RP1_STATUS_LEVEL_LOW:  return LOW ;
        case RP1_STATUS_LEVEL_HIGH: return HIGH ;
      }
    } else {
      if ((*(gpio + gpioToGPLEV [pin]) & (1 << (pin & 31))) != 0)
        return HIGH ;
      else
        return LOW ;
    }
  }
  else
  {
    if ((node = wiringPiFindNode (pin)) == NULL)
      return LOW ;
    return node->digitalRead (node, pin) ;
  }
}


/*
 * digitalRead8:
 *	Read 8-bits (a byte) from given start pin.
 *********************************************************************************

unsigned int digitalRead8 (int pin)
{
  struct wiringPiNodeStruct *node = wiringPiNodes ;

  if ((pin & PI_GPIO_MASK) == 0)		// On-Board Pin
    return 0 ;
  else
  {
    if ((node = wiringPiFindNode (pin)) == NULL)
      return LOW ;
    return node->digitalRead8 (node, pin) ;
  }
}
 */


/*
 * digitalWrite:
 *	Set an output bit
 *********************************************************************************
 */

void digitalWriteDevice (int pin, int value) {
  int ret;
  struct gpio_v2_line_values values;
  
  if (wiringPiDebug)
    printf ("digitalWriteDevice: ioctl pin:%d value: %d\n", pin, value) ;

  if (lineFds[pin]<0) {
    // line not requested - auto request on first write as output
    pinModeDevice(pin, OUTPUT);
  }
  
  if (lineFds[pin]>=0 && (lineFlags[pin] & GPIO_V2_LINE_FLAG_OUTPUT)>0) {
    values.mask = 0;
    values.bits = 0;    
    gpiotools_set_bit(&values.mask, 0);
    gpiotools_assign_bit(&values.bits, 0, !!value);

	ret = ioctl(lineFds[pin], GPIO_V2_LINE_SET_VALUES_IOCTL, &values);
	if (ret == -1) {
      ReportDeviceError("digitalWriteDevice", pin, "GPIO_V2_LINE_SET_VALUES_IOCTL", ret);
      return; // error
	}
  } else {
    fprintf(stderr, "digitalWrite: no output (%d)\n", lineFlags[pin]);
  }
  return; // error
}


void digitalWrite (int pin, int value)
{
  struct wiringPiNodeStruct *node = wiringPiNodes ;

  if ((pin & PI_GPIO_MASK) == 0)		// On-Board Pin
  {
    switch(wiringPiMode) {
      default: //WPI_MODE_GPIO_SYS
        fprintf(stderr, "digitalWrite: invalid mode\n");
        return;
      case WPI_MODE_PINS:
        pin = pinToGpio [pin];
        break;
      case WPI_MODE_PHYS:
        pin = physToGpio [pin];
        break;
      case WPI_MODE_GPIO_DEVICE_BCM:
        digitalWriteDevice(pin, value);
        return;
      case WPI_MODE_GPIO_DEVICE_WPI:
        digitalWriteDevice(pinToGpio[pin], value);
        return;
      case WPI_MODE_GPIO_DEVICE_PHYS:
        digitalWriteDevice(physToGpio[pin], value);
        return;
      case WPI_MODE_GPIO:
        break;
    }

    if (ISRP1MODEL) {
      if (value == LOW) {
        //printf("Set pin %d >>0x%08x<< to low\n", pin, 1<<pin);
        rio[RP1_RIO_OUT + RP1_CLR_OFFSET] = 1<<pin;
      } else {
        //printf("Set pin %d >>0x%08x<< to high\n", pin, 1<<pin);
        rio[RP1_RIO_OUT + RP1_SET_OFFSET] = 1<<pin;
      }
    } else {
      if (value == LOW)
        *(gpio + gpioToGPCLR [pin]) = 1 << (pin & 31) ;
      else
        *(gpio + gpioToGPSET [pin]) = 1 << (pin & 31) ;
    }
  }
  else
  {
    if ((node = wiringPiFindNode (pin)) != NULL)
      node->digitalWrite (node, pin, value) ;
  }
}


/*
 * digitalWrite8:
 *	Set an output 8-bit byte on the device from the given pin number
 *********************************************************************************

void digitalWrite8 (int pin, int value)
{
  struct wiringPiNodeStruct *node = wiringPiNodes ;

  if ((pin & PI_GPIO_MASK) == 0)		// On-Board Pin
    return ;
  else
  {
    if ((node = wiringPiFindNode (pin)) != NULL)
      node->digitalWrite8 (node, pin, value) ;
  }
}
 */


/*
 * pwmWrite:
 *	Set an output PWM value
 *********************************************************************************
 */

void pwmWrite (int pin, int value)
{
  struct wiringPiNodeStruct *node = wiringPiNodes ;

  setupCheck ("pwmWrite") ;

  if ((pin & PI_GPIO_MASK) == 0)		// On-Board Pin
  {
    /**/ if (wiringPiMode == WPI_MODE_PINS)
      pin = pinToGpio [pin] ;
    else if (wiringPiMode == WPI_MODE_PHYS)
      pin = physToGpio [pin] ;
    else if (wiringPiMode != WPI_MODE_GPIO)
      return ;

    /* would be possible on ms mode but not on bal, deactivated, use pwmc modify instead
    if (piGpioBase == GPIO_PERI_BASE_2711) {
      value = (OSC_FREQ_BCM2711*value)/OSC_FREQ_DEFAULT;
    }
    */
    usingGpioMemCheck ("pwmWrite") ;
    int channel = gpioToPwmPort[pin];
    int readback = 0x00;
    if (piRP1Model()) {
      if (channel>=0 && channel<=3) {
        unsigned int addr = RP1_PWM0_CHAN_START+RP1_PWM0_CHAN_OFFSET*channel+RP1_PWM0_CHAN_DUTY;
        pwm[addr] = value;
        readback = pwm[addr];
      } else {
        fprintf(stderr, "pwmWrite: invalid channel at GPIO pin %d \n", pin);
      }
    } else {
      *(pwm + channel) = value ;
      readback = *(pwm + channel);
    }
    if (wiringPiDebug) {
      printf ("PWM value(duty): %u. Current register: 0x%08X\n", value, readback);
    }
  }
  else
  {
    if ((node = wiringPiFindNode (pin)) != NULL)
      node->pwmWrite (node, pin, value) ;
  }
}


/*
 * analogRead:
 *	Read the analog value of a given Pin.
 *	There is no on-board Pi analog hardware,
 *	so this needs to go to a new node.
 *********************************************************************************
 */

int analogRead (int pin)
{
  struct wiringPiNodeStruct *node = wiringPiNodes ;

  if ((node = wiringPiFindNode (pin)) == NULL)
    return 0 ;
  else
    return node->analogRead (node, pin) ;
}


/*
 * analogWrite:
 *	Write the analog value to the given Pin.
 *	There is no on-board Pi analog hardware,
 *	so this needs to go to a new node.
 *********************************************************************************
 */

void analogWrite (int pin, int value)
{
  struct wiringPiNodeStruct *node = wiringPiNodes ;

  if ((node = wiringPiFindNode (pin)) == NULL)
    return ;

  node->analogWrite (node, pin, value) ;
}


/*
 * pwmToneWrite:
 *	Pi Specific.
 *      Output the given frequency on the Pi's PWM pin
 *********************************************************************************
 */

void pwmToneWrite (int pin, int freq)
{
  setupCheck ("pwmToneWrite") ;

  if (freq == 0)
    pwmWrite (pin, 0) ;             // Off
  else
  {
    int range = 600000 / freq ;
    pwmSetRange (range) ;
    pwmWrite    (pin, freq / 2) ;
  }
}



/*
 * digitalWriteByte:
 * digitalReadByte:
 *	Pi Specific
 *	Write an 8-bit byte to the first 8 GPIO pins - try to do it as
 *	fast as possible.
 *	However it still needs 2 operations to set the bits, so any external
 *	hardware must not rely on seeing a change as there will be a change
 *	to set the outputs bits to zero, then another change to set the 1's
 *	Reading is just bit fiddling.
 *	These are wiringPi pin numbers 0..7, or BCM_GPIO pin numbers
 *	17, 18, 22, 23, 24, 24, 4 on a Pi v1 rev 0-3
 *	17, 18, 27, 23, 24, 24, 4 on a Pi v1 rev 3 onwards or B+, 2, 3, zero
 *********************************************************************************
 */

void digitalWriteByte (const int value)
{
  uint32_t pinSet = 0 ;
  uint32_t pinClr = 0 ;
  int mask = 1 ;
  int pin ;

  FailOnModel5("digitalWriteByte");

  if (wiringPiMode == WPI_MODE_GPIO_SYS)
  {
    return ;
  }
  else
  {
    for (pin = 0 ; pin < 8 ; ++pin)
    {
      if ((value & mask) == 0)
	pinClr |= (1 << pinToGpio [pin]) ;
      else
	pinSet |= (1 << pinToGpio [pin]) ;

      mask <<= 1 ;
    }

    *(gpio + gpioToGPCLR [0]) = pinClr ;
    *(gpio + gpioToGPSET [0]) = pinSet ;
  }
}

unsigned int digitalReadByte (void)
{
  int pin, x ;
  uint32_t raw ;
  uint32_t data = 0 ;

  FailOnModel5("digitalReadByte");

  if (wiringPiMode == WPI_MODE_GPIO_SYS)
  {
    return 0;
  }
  else
  {
    raw = *(gpio + gpioToGPLEV [0]) ; // First bank for these pins
    for (pin = 0 ; pin < 8 ; ++pin)
    {
      x = pinToGpio [pin] ;
      data = (data << 1) | (((raw & (1 << x)) == 0) ? 0 : 1) ;
    }
  }
  return data ;
}


/*
 * digitalWriteByte2:
 * digitalReadByte2:
 *	Pi Specific
 *	Write an 8-bit byte to the second set of 8 GPIO pins. This is marginally
 *	faster than the first lot as these are consecutive BCM_GPIO pin numbers.
 *	However they overlap with the original read/write bytes.
 *********************************************************************************
 */

void digitalWriteByte2 (const int value)
{
  FailOnModel5("digitalWriteByte2");

  if (wiringPiMode == WPI_MODE_GPIO_SYS)
  {
  }
  else
  {
    *(gpio + gpioToGPCLR [0]) = (~value & 0xFF) << 20 ; // 0x0FF00000; ILJ > CHANGE: Old causes glitch
    *(gpio + gpioToGPSET [0]) = ( value & 0xFF) << 20 ;
  }
}

unsigned int digitalReadByte2 (void)
{
  uint32_t data = 0 ;

  FailOnModel5("digitalReadByte2");

  if (wiringPiMode == WPI_MODE_GPIO_SYS)
  {
  }
  else
    data = ((*(gpio + gpioToGPLEV [0])) >> 20) & 0xFF ; // First bank for these pins

  return data ;
}




//--------------------------------------------------------------------
// waitForInteruptInit
// Prepares waitForInterrupt for edgeMode, and debounce_period_us
// 
// returns -1 on error
// returns 0 on success
//--------------------------------------------------------------------

int waitForInterruptInit (int pin, int edgeMode, unsigned long debounce_period_us)
{
  const char* strmode = "";
  struct gpio_v2_line_config config;
  struct gpio_v2_line_request req;
  int attr, ret;
  
  if (wiringPiMode == WPI_MODE_PINS) {
    pin = pinToGpio [pin] ;
  } else if (wiringPiMode == WPI_MODE_PHYS) {
    pin = physToGpio [pin] ;
  }

  /* open gpio */
//  sleep(1);
  if (wiringPiGpioDeviceGetFd()<0) {
    return -1;
  }
  
  memset(&req, 0, sizeof(req));
  memset(&config, 0, sizeof(config));
  
  /* setup config */
  config.flags = GPIO_V2_LINE_FLAG_INPUT;
  switch(edgeMode) {
    default:
    case INT_EDGE_SETUP:
      if (wiringPiDebug) {
        printf ("wiringPi: waitForInterruptMode mode INT_EDGE_SETUP - exiting\n") ;
      }
      return -1;
    case INT_EDGE_FALLING:
      config.flags |= GPIO_V2_LINE_FLAG_EDGE_FALLING;
      strmode = "falling";
      break;
    case INT_EDGE_RISING:
      config.flags |= GPIO_V2_LINE_FLAG_EDGE_RISING;
      strmode = "rising";
      break;
    case INT_EDGE_BOTH:
      config.flags |= (GPIO_V2_LINE_FLAG_EDGE_FALLING | GPIO_V2_LINE_FLAG_EDGE_RISING);
      strmode = "both";
      break;
  }
  strcpy(req.consumer, "wiringpi_gpio_irq");
  
  if (debounce_period_us) {
		attr = config.num_attrs;
		config.num_attrs++;
        gpiotools_set_bit(&config.attrs[attr].mask, 0);
		config.attrs[attr].attr.id = GPIO_V2_LINE_ATTR_ID_DEBOUNCE;
		config.attrs[attr].attr.debounce_period_us = debounce_period_us;
  }
  
  req.num_lines = 1;
  req.offsets[0] = pin;
  req.event_buffer_size = 32;
  req.config = config;

  ret = ioctl(chipFd, GPIO_V2_GET_LINE_IOCTL, &req);
  if (ret == -1) {
    ReportDeviceError("GPIO_V2_GET_LINE_IOCTL", pin , strmode, ret);
    return -1;
  }

  if (wiringPiDebug) {
    printf ("wiringPi: GPIO get line %d , mode %s succeded, fd=%d\n", pin, strmode, req.fd) ;
  }
 
  int fd_line = req.fd;
  isrFds [pin] = fd_line;
  isrDebouncePeriodUs[pin] = debounce_period_us; 
  
/* set event fd nonbloack read */ 
  /*
  int flags = fcntl(fd_line, F_GETFL);
  flags |= O_NONBLOCK;
  ret = fcntl(fd_line, F_SETFL, flags);
  if (ret) {
    fprintf(stderr, "wiringPi: ERROR: fcntl set nonblock return=%d\n", ret);
    return -1;
  }
*/
  return 0;
}


/*
 * waitForInterrupt:
 *	Pi Specific.
 *	Wait for Interrupt on a GPIO pin.
 *	This is actually done via the /dev/gpiochip interface regardless of
 *	the wiringPi access mode in-use. Maybe sometime it might get a better
 *	way for a bit more efficiency.
 *  Returns timestamp in microseconds on interrupt
 *********************************************************************************
 */

long long int waitForInterrupt (int pin, int edgeMode, int mS, unsigned long debounce_period_us)    // ms < 0 wait infinite, = 0 return immediately, > 0 wait timeout
{
  long long int ret;
  int fd;
  struct pollfd polls ;
  struct gpio_v2_line_event evdata;
  
  if (wiringPiMode == WPI_MODE_PINS)
    pin = pinToGpio [pin] ;
  else if (wiringPiMode == WPI_MODE_PHYS)
    pin = physToGpio [pin] ;

  if (waitForInterruptInit (pin, edgeMode, debounce_period_us ) != 0)
    return -1 ;

  fd = isrFds[pin];
  // Setup poll structure
  polls.fd      = fd;
  polls.events  = POLLIN | POLLERR ;
  polls.revents = 0;

  ret = (long long int)poll(&polls, 1, mS);
  
  if (ret < 0) {
    if (wiringPiDebug)  
      fprintf(stderr, "wiringPi: ERROR: poll returned=%lld\n", ret);
  } else if (ret == 0) { 
    if (wiringPiDebug)  
      fprintf(stderr, "wiringPi: timeout: poll returned=%lld\n", ret);
  }
  else {
    if (wiringPiDebug)
      printf ("wiringPi: IRQ line %d received %lld, fd=%d\n", pin, ret, isrFds[pin]) ;
    if (polls.revents & POLLIN) {  
    /* read event data */
      int readret = read(isrFds [pin], &evdata, sizeof(evdata));
      if (readret == sizeof(evdata)) {
        if (wiringPiDebug)
          printf ("wiringPi: IRQ at PIN: %d, timestamp: %lld\n", evdata.offset, evdata.timestamp_ns) ;

        switch (evdata.id) {
		  case GPIO_V2_LINE_EVENT_RISING_EDGE:
            if (wiringPiDebug)
		      printf("wiringPi: rising edge\n");
			break;
		  case GPIO_V2_LINE_EVENT_FALLING_EDGE:
            if (wiringPiDebug)
			  printf("wiringPi: falling edge\n");
			break;
		  default:
            if (wiringPiDebug) 
		      printf("wiringPi: unknown event\n");
            break;
		}        
        ret = evdata.timestamp_ns / 1000LL;    // nanoseconds u64 to microseconds
      }
      else {
        ret = -1;
      }
    }
  }
  return ret;
}


int waitForInterruptClose (int pin) {
  if (isrFds[pin]>0) {
    if (wiringPiDebug) {
      printf ("wiringPi: waitForInterruptClose close thread 0x%lX\n", (unsigned long)isrThreads[pin]) ;
    }
    if (isrThreads[pin] != 0) {
      if (pthread_cancel(isrThreads[pin]) == 0) {
        if (wiringPiDebug) {
          printf ("wiringPi: waitForInterruptClose thread canceled successfuly\n") ;
        }
      } else {
        if (wiringPiDebug) {
          fprintf (stderr, "wiringPi: waitForInterruptClose could not cancel thread\n");
        }
      }
    }
    close(isrFds [pin]);
  }
  isrFds [pin] = -1;
  isrFunctions [pin] = NULL;
  isrDebouncePeriodUs[pin] = 0;
  
  /* -not closing so far - other isr may be using it - only close if no other is using - will code later
  if (chipFd>0) {
    close(chipFd);
  }
  chipFd = -1;
  */
  if (wiringPiDebug) {
    printf ("wiringPi: waitForInterruptClose finished\n") ;
  }
  return 0;
}


/*
 * wfi:
 *	Pi Specific.
 *	Wait for Interrupt on a GPIO pin, called from interruptHandler
 *  Returns timestamp in microseconds on interrupt
 *********************************************************************************
 */

long long int wfi(int pin) 
{
  long long int ret;
  int fd;
  struct pollfd polls ;
  struct gpio_v2_line_event evdata;
  
  if (wiringPiMode == WPI_MODE_PINS)
    pin = pinToGpio [pin] ;
  else if (wiringPiMode == WPI_MODE_PHYS)
    pin = physToGpio [pin] ;

  if ((fd = isrFds [pin]) == -1)
    return -2 ;

  // Setup poll structure
  polls.fd      = fd;
  polls.events  = POLLIN | POLLERR ;
  polls.revents = 0;

  ret = (long long int)poll(&polls, 1, -1);     // no timeout, wait forevver
  
  if (ret < 0) {
    if (wiringPiDebug)  
      fprintf(stderr, "wiringPi: ERROR: poll returned=%lld\n", ret);
  } else if (ret == 0) { 
    if (wiringPiDebug)  
      fprintf(stderr, "wiringPi: timeout: poll returned=%lld\n", ret);
  }
  else {
    if (wiringPiDebug)
      printf ("wiringPi: IRQ line %d received %lld, fd=%d\n", pin, ret, isrFds[pin]) ;
    if (polls.revents & POLLIN) {  
    /* read event data */
      int readret = read(isrFds [pin], &evdata, sizeof(evdata));
      if (readret == sizeof(evdata)) {
        if (wiringPiDebug)
          printf ("wiringPi: IRQ at PIN: %d, timestamp: %lld\n", evdata.offset, evdata.timestamp_ns) ;

        switch (evdata.id) {
		  case GPIO_V2_LINE_EVENT_RISING_EDGE:
            if (wiringPiDebug)
		      printf("wiringPi: rising edge\n");
			break;
		  case GPIO_V2_LINE_EVENT_FALLING_EDGE:
            if (wiringPiDebug)
			  printf("wiringPi: falling edge\n");
			break;
		  default:
            if (wiringPiDebug) 
		      printf("wiringPi: unknown event\n");
            break;
		}        
        ret = evdata.timestamp_ns / 1000LL;    // nanoseconds u64 to microseconds
      }
      else {
        ret = -1;
      }
    }
  }
  return ret;
}

int wiringPiISRStop (int pin) {
  return waitForInterruptClose (pin);
}

/*
 * interruptHandler:
 *	This is a thread and gets started to wait for the interrupt we're
 *	hoping to catch. It will call the user-function when the interrupt
 *	fires.
 *********************************************************************************
 */

void *interruptHandler (void *arg)
{
  const char* strmode = ""; 
  int pin, mode ;
  unsigned long debounce_period_us;
  struct gpio_v2_line_config config;
  struct gpio_v2_line_request req;
  int attr, ret;
  
  pin = *(int *)arg;
  
/*  pin   = pinPass ; 
  pinPass = -1 ;
*/  
  if (wiringPiGpioDeviceGetFd()<0) {
    return NULL;
  }
    
  mode = isrMode[pin];
  debounce_period_us = isrDebouncePeriodUs[pin];
 
  if (wiringPiDebug) {
    printf ("interruptHandler: GPIO line %d, mode %d, debounce_period_us %lu \n", pin, mode, debounce_period_us) ;
  } 
  
  memset(&req, 0, sizeof(req));
  memset(&config, 0, sizeof(config));
  
  /* setup config */
  config.flags = GPIO_V2_LINE_FLAG_INPUT;
  switch(mode) {
    default:
    case INT_EDGE_SETUP:
      if (wiringPiDebug) {
        printf ("wiringPi: waitForInterruptMode mode INT_EDGE_SETUP - exiting\n") ;
      }
      return NULL;
    case INT_EDGE_FALLING:
      config.flags |= GPIO_V2_LINE_FLAG_EDGE_FALLING;
      strmode = "falling";
      break;
    case INT_EDGE_RISING:
      config.flags |= GPIO_V2_LINE_FLAG_EDGE_RISING;
      strmode = "rising";
      break;
    case INT_EDGE_BOTH:
      config.flags |= (GPIO_V2_LINE_FLAG_EDGE_FALLING | GPIO_V2_LINE_FLAG_EDGE_RISING);
      strmode = "both";
      break;
  }
  strcpy(req.consumer, "wiringpi_gpio_irq");
  
  if (debounce_period_us) {
		attr = config.num_attrs;
		config.num_attrs++;
        gpiotools_set_bit(&config.attrs[attr].mask, 0);
		config.attrs[attr].attr.id = GPIO_V2_LINE_ATTR_ID_DEBOUNCE;
		config.attrs[attr].attr.debounce_period_us = debounce_period_us;
  }
  
  req.num_lines = 1;
  req.offsets[0] = pin;
  req.config = config;

  ret = ioctl(chipFd, GPIO_V2_GET_LINE_IOCTL, &req);
  if (ret == -1) {
    ReportDeviceError("get line event", pin , strmode, ret);
    return NULL;
  }
/*
  if (wiringPiDebug) {
    printf ("wiringPi: GPIO get line %d , mode %s succeded, fd=%d\n", pin, strmode, req.fd) ;
  }
*/
  /* set event fd  */
  int fd_line = req.fd;
  isrFds [pin] = fd_line;
  
  (void)piHiPri (55) ;	// Only effective if we run as root

  for (;;) {
    long long int ret = wfi(pin);       // poll for event and return timestamp
    if ( ret> 0) {                      // return timestamp in microseconds
      if (wiringPiDebug) {
        printf ("wiringPi: call function\n") ;
      }
      if(isrFunctions [pin]) {
        isrFunctions [pin] ((unsigned int)pin, ret) ;
      }
      // wait again - in the past forever - now can be stopped by  waitForInterruptClose
    } else if( ret< 0) {
      break; // stop thread!
    }
  }

  waitForInterruptClose (pin);
  if (wiringPiDebug) {
    printf ("wiringPi: interruptHandler finished\n") ;
  }
  return NULL ;
}


/*
 * wiringPiISR:
 *	Pi Specific.
 *	Take the details and create an interrupt handler that will do a call-
 *	back to the user supplied function.
 *  debounce_period_us in microseconds
 *********************************************************************************
 */

int wiringPiISR (int pin, int edgeMode, void (*function)(unsigned int, long long int), unsigned long debounce_period_us)
{
  const int maxpin = GetMaxPin();

  if (pin < 0 || pin > maxpin)
    return wiringPiFailure (WPI_FATAL, "wiringPiISR: pin must be 0-%d (%d)\n", maxpin, pin) ;
  if (wiringPiMode == WPI_MODE_UNINITIALISED)
    return wiringPiFailure (WPI_FATAL, "wiringPiISR: wiringPi has not been initialised. Unable to continue.\n") ;
     
  if (wiringPiMode == WPI_MODE_PINS) {
    pin = pinToGpio [pin] ;
  } else if (wiringPiMode == WPI_MODE_PHYS) {
    pin = physToGpio [pin] ;
  }
  
  if (wiringPiDebug) {
    printf ("wiringPi: wiringPiISR pin %d, edgeMode %d\n", pin, edgeMode) ;
  }
  if (isrFunctions [pin]) {
    printf ("wiringPi: ISR function already active, ignoring \n") ;
  }

  isrFunctions [pin] = function ;
  isrMode[pin] = edgeMode;
  isrDebouncePeriodUs[pin] = debounce_period_us;
  
  if (wiringPiDebug) {
    printf ("wiringPi: mutex in\n") ;
  }
  pthread_mutex_lock (&pinMutex) ;
    pinPass = pin ;
    if (wiringPiDebug) {
      printf("wiringPi: pthread_create before 0x%lX\n", (unsigned long)isrThreads[pin]);
    }
    if (pthread_create (&isrThreads[pin], NULL, interruptHandler, &pin)==0) {
      if (wiringPiDebug) {
        printf("wiringPi: pthread_create successed, 0x%lX\n", (unsigned long)isrThreads[pin]);
      }
/*      while (pinPass != -1)
        delay (1) ; */
    // wait so that interruptHandler is up und running. 
    // when interruptHandler is running, the calling function wiringPiISR
    // must be still alive, otherwise the thread argument &pin points into nirwana,
    // when it is picked up from interruptHandler.
      delay (10);
    } else {
      if (wiringPiDebug) {
        printf("wiringPi: pthread_create failed\n");
      }
    }

    if (wiringPiDebug) {
      printf ("wiringPi: mutex out\n") ;
    }
  pthread_mutex_unlock (&pinMutex) ;

  if (wiringPiDebug) {
    printf ("wiringPi: wiringPiISR finished\n") ;
  }
  return 0 ;
}


/*
 * initialiseEpoch:
 *	Initialise our start-of-time variable to be the current unix
 *	time in milliseconds and microseconds.
 *********************************************************************************
 */

static void initialiseEpoch (void)
{
#ifdef	OLD_WAY
  struct timeval tv ;

  gettimeofday (&tv, NULL) ;
  epochMilli = (uint64_t)tv.tv_sec * (uint64_t)1000    + (uint64_t)(tv.tv_usec / 1000) ;
  epochMicro = (uint64_t)tv.tv_sec * (uint64_t)1000000 + (uint64_t)(tv.tv_usec) ;
#else
  struct timespec ts ;

  clock_gettime (CLOCK_MONOTONIC_RAW, &ts) ;
  epochMilli = (uint64_t)ts.tv_sec * (uint64_t)1000    + (uint64_t)(ts.tv_nsec / 1000000L) ;
  epochMicro = (uint64_t)ts.tv_sec * (uint64_t)1000000 + (uint64_t)(ts.tv_nsec /    1000L) ;
#endif
}


/*
 * delay:
 *	Wait for some number of milliseconds
 *********************************************************************************
 */

void delay (unsigned int howLong)
{
  struct timespec sleeper, dummy ;

  sleeper.tv_sec  = (time_t)(howLong / 1000) ;
  sleeper.tv_nsec = (long)(howLong % 1000) * 1000000 ;

  nanosleep (&sleeper, &dummy) ;
}


/*
 * delayMicroseconds:
 *	This is somewhat intersting. It seems that on the Pi, a single call
 *	to nanosleep takes some 80 to 130 microseconds anyway, so while
 *	obeying the standards (may take longer), it's not always what we
 *	want!
 *
 *	So what I'll do now is if the delay is less than 100uS we'll do it
 *	in a hard loop, watching a built-in counter on the ARM chip. This is
 *	somewhat sub-optimal in that it uses 100% CPU, something not an issue
 *	in a microcontroller, but under a multi-tasking, multi-user OS, it's
 *	wastefull, however we've no real choice )-:
 *
 *      Plan B: It seems all might not be well with that plan, so changing it
 *      to use gettimeofday () and poll on that instead...
 *********************************************************************************
 */

void delayMicrosecondsHard (unsigned int howLong)
{
  struct timeval tNow, tLong, tEnd ;

  gettimeofday (&tNow, NULL) ;
  tLong.tv_sec  = howLong / 1000000 ;
  tLong.tv_usec = howLong % 1000000 ;
  timeradd (&tNow, &tLong, &tEnd) ;

  while (timercmp (&tNow, &tEnd, <))
    gettimeofday (&tNow, NULL) ;
}

void delayMicroseconds (unsigned int howLong)
{
  struct timespec sleeper ;
  unsigned int uSecs = howLong % 1000000 ;
  unsigned int wSecs = howLong / 1000000 ;

  /**/ if (howLong ==   0)
    return ;
  else if (howLong  < 100)
    delayMicrosecondsHard (howLong) ;
  else
  {
    sleeper.tv_sec  = wSecs ;
    sleeper.tv_nsec = (long)(uSecs * 1000L) ;
    nanosleep (&sleeper, NULL) ;
  }
}


/*
 * millis:
 *	Return a number of milliseconds as an unsigned int.
 *	Wraps at 49 days.
 *********************************************************************************
 */

unsigned int millis (void)
{
  uint64_t now ;

#ifdef	OLD_WAY
  struct timeval tv ;

  gettimeofday (&tv, NULL) ;
  now  = (uint64_t)tv.tv_sec * (uint64_t)1000 + (uint64_t)(tv.tv_usec / 1000) ;

#else
  struct  timespec ts ;

  clock_gettime (CLOCK_MONOTONIC_RAW, &ts) ;
  now  = (uint64_t)ts.tv_sec * (uint64_t)1000 + (uint64_t)(ts.tv_nsec / 1000000L) ;
#endif

  return (uint32_t)(now - epochMilli) ;
}


/*
 * micros:
 *	Return a number of microseconds as an unsigned int.
 *	Wraps after 71 minutes.
 *********************************************************************************
 */

unsigned int micros (void)
{
  uint64_t now ;
#ifdef	OLD_WAY
  struct timeval tv ;

  gettimeofday (&tv, NULL) ;
  now  = (uint64_t)tv.tv_sec * (uint64_t)1000000 + (uint64_t)tv.tv_usec ;
#else
  struct  timespec ts ;

  clock_gettime (CLOCK_MONOTONIC_RAW, &ts) ;
  now  = (uint64_t)ts.tv_sec * (uint64_t)1000000 + (uint64_t)(ts.tv_nsec / 1000) ;
#endif


  return (uint32_t)(now - epochMicro) ;
}


unsigned long long piMicros64(void) {
  struct  timespec ts;

  clock_gettime (CLOCK_MONOTONIC_RAW, &ts) ;
  uint64_t now  = (uint64_t)ts.tv_sec * (uint64_t)1000000 + (uint64_t)(ts.tv_nsec / 1000) ;
  return (now - epochMicro) ;
}

/*
 * wiringPiVersion:
 *	Return our current version number
 *********************************************************************************
 */

void wiringPiVersion (int *major, int *minor)
{
  *major = VERSION_MAJOR ;
  *minor = VERSION_MINOR ;
}


int wiringPiUserLevelAccess(void)
{
  struct stat statBuf ;
  const char* gpiomemModule = gpiomem_BCM;

  piBoard();
  if (piRP1Model()) {
    gpiomemModule = gpiomem_RP1;
  }

  return stat(gpiomemModule, &statBuf) == 0 ? 1 : 0;
}


int CheckPCIeFileContent(const char* pcieaddress, const char* filename, const char* content) {
  char file_path[512];
  int Found = 0;

  snprintf(file_path, sizeof(file_path), "%s/%s/%s", pcie_path, pcieaddress, filename);
  if (wiringPiDebug) { printf("Open: %s  ->", file_path); }
  FILE *device_file = fopen(file_path, "r");
  if (device_file != NULL) {
    char buffer[64];
    if (fgets(buffer, sizeof(buffer), device_file) != NULL) {
      if (wiringPiDebug) { printf("  %s", buffer); }
      if (strstr(buffer, content) != NULL) {
        Found = 1;
        if (wiringPiDebug) { printf("    >> correct\n"); }
      } else {
        if (wiringPiDebug) { printf("    >> wrong\n"); }
      }
    }
    fclose(device_file);
  } else {
    if (wiringPiDebug) { perror("fopen"); };
  }
  return Found;
}


void GetRP1Memory() {

    pciemem_RP1[0] = '\0';
    DIR *dir = opendir(pcie_path);
    struct dirent *entry;

    if (dir == NULL) {
        if (wiringPiDebug) { perror("opendir"); };
        return;
    }
    while ((entry = readdir(dir)) != NULL) {
        if (entry->d_type == DT_LNK) {
            if (CheckPCIeFileContent(entry->d_name, "device", pciemem_RP1_Device) &&
                CheckPCIeFileContent(entry->d_name, "vendor", pciemem_RP1_Ventor)) {
              snprintf(pciemem_RP1, sizeof(pciemem_RP1), "%s/%s/%s", pcie_path, entry->d_name, pciemem_RP1_bar);
              if (wiringPiDebug) { printf("RP1 device memory found at '%s'\n", pciemem_RP1); }
              break;
            }
        }
    }

    closedir(dir);
}


int wiringPiGlobalMemoryAccess(void)
{
  const char* gpiomemGlobal;
  int fd=-1;
  unsigned int MMAP_size;
  unsigned int BaseAddr, PWMAddr;

  piBoard();
  if (piRP1Model()) {
    GetRP1Memory(pciemem_RP1, sizeof(pciemem_RP1));
    gpiomemGlobal = pciemem_RP1;
    MMAP_size = pciemem_RP1_Size;
    BaseAddr  = 0x00000000;
    PWMAddr	  = 0x00000000;  //not supported so far
  } else {
    gpiomemGlobal = gpiomem_global;
    MMAP_size = BLOCK_SIZE;
    BaseAddr	= piGpioBase + 0x00200000 ;
    PWMAddr	  = piGpioBase + 0x0020C000 ;
  }

  if ((fd = open (gpiomemGlobal, O_RDWR | O_SYNC | O_CLOEXEC)) >0) {
    int returnvalue = 1; // OK

    uint32_t * lgpio = (uint32_t *)mmap(0, MMAP_size, PROT_READ|PROT_WRITE, MAP_SHARED, fd, BaseAddr) ;
    if (lgpio == MAP_FAILED) {
      returnvalue = 0;
      if (wiringPiDebug)
        fprintf(stderr,"wiringPiGlobalMemoryAccess: mmap (GPIO 0x%X,0x%X) failed: %s\n", BaseAddr, MMAP_size, strerror (errno)) ;
    } else {
      munmap(lgpio, MMAP_size);
      if (piRP1Model()) {
        returnvalue = 2;    // GPIO & PWM accessible (same area, nothing to mmap)
      } else {
        //check PWM area
        uint32_t* lpwm = (uint32_t *)mmap(0, BLOCK_SIZE, PROT_READ|PROT_WRITE, MAP_SHARED, fd, PWMAddr) ;
        if (lpwm == MAP_FAILED) {
          returnvalue = 1;    // only GPIO accessible
          if (wiringPiDebug)
            fprintf(stderr,"wiringPiGlobalMemoryAccess: mmap (PWM 0x%X,0x%X) failed: %s\n", PWMAddr, MMAP_size, strerror (errno)) ;
        } else {
          returnvalue = 2;  // GPIO & PWM accessible
          munmap(lpwm, BLOCK_SIZE);
        }
      }
    }

    close(fd);
    return returnvalue;
  }
  return 0;  // Failed!
}

/*
 * wiringPiSetup:
 *	Must be called once at the start of your program execution.
 *
 * Default setup: Initialises the system into wiringPi Pin mode and uses the
 *	memory mapped hardware directly.
 *
 * Changed now to revert to "gpio" mode if we're running on a Compute Module.
 *********************************************************************************
 */

int wiringPiSetup (void)
{
  int   fd ;
  int   model, rev, mem, maker, overVolted ;

  if (wiringPiSetuped)
    return 0 ;

  wiringPiSetuped = TRUE ;

  if (getenv (ENV_DEBUG) != NULL)
    wiringPiDebug = TRUE ;

  if (getenv (ENV_CODES) != NULL)
    wiringPiReturnCodes = TRUE ;

  if (wiringPiDebug)
    printf ("wiringPi: wiringPiSetup called\n") ;

// Get the board ID information. We're not really using the information here,
//	but it will give us information like the GPIO layout scheme (2 variants
//	on the older 26-pin Pi's) and the GPIO peripheral base address.
//	and if we're running on a compute module, then wiringPi pin numbers
//	don't really mean anything, so force native BCM mode anyway.

  piBoardId (&model, &rev, &mem, &maker, &overVolted) ;

  if ((model == PI_MODEL_CM) ||
      (model == PI_MODEL_CM3) ||
      (model == PI_MODEL_CM3P))
    wiringPiMode = WPI_MODE_GPIO ;
  else
    wiringPiMode = WPI_MODE_PINS ;

  /**/ if (piGpioLayout () == GPIO_LAYOUT_PI1_REV1)	// A, B, Rev 1, 1.1
  {
    pinToGpio =  pinToGpioR1 ;
    physToGpio = physToGpioR1 ;
  }
  else 					// A2, B2, A+, B+, CM, Pi2, Pi3, Zero, Zero W, Zero 2 W
  {
    pinToGpio =  pinToGpioR2 ;
    physToGpio = physToGpioR2 ;
  }

// Open the master /dev/ memory control device
// Device strategy: December 2016:
//	Try /dev/mem. If that fails, then
//	try /dev/gpiomem. If that fails then game over.

  const char* gpiomemGlobal = gpiomem_global;
  const char* gpiomemModule = gpiomem_BCM;

  if (piRP1Model()) {
    GetRP1Memory();
    gpiomemGlobal = pciemem_RP1;
    gpiomemModule = gpiomem_RP1;

    // PWM alt pins @RP1 - need to be translated to RP1_FSEL with pinModeAlt
    gpioToPwmALT[12] = FSEL_ALT0;
    gpioToPwmALT[13] = FSEL_ALT0;
    gpioToPwmALT[18] = FSEL_ALT3;
    gpioToPwmALT[19] = FSEL_ALT3;
    //PWM0 channel @RP1
    gpioToPwmPort[12] = 0;
    gpioToPwmPort[13] = 1;
    gpioToPwmPort[18] = 2;
    gpioToPwmPort[19] = 3;
  }

  usingGpioMem = FALSE;
  if (gpiomemGlobal==NULL || (fd = open (gpiomemGlobal, O_RDWR | O_SYNC | O_CLOEXEC)) < 0)
  {
    if (wiringPiDebug) {
      printf ("wiringPi: no access to %s try %s\n", gpiomemGlobal, gpiomemModule) ;
    }
    if (gpiomemModule && (fd = open (gpiomemModule, O_RDWR | O_SYNC | O_CLOEXEC) ) >= 0)	// We're using gpiomem
    {
      piGpioBase   = 0 ;
      usingGpioMem = TRUE ;
    }
    else
      return wiringPiFailure (WPI_ALMOST, "wiringPiSetup: Unable to open %s or %s: %s.\n"
	"  Aborting your program because if it can not access the GPIO\n"
	"  hardware then it most certianly won't work\n"
	"  Try running with sudo?\n", gpiomemGlobal, gpiomemModule, strerror (errno)) ;
  }
  if (wiringPiDebug) {
    printf ("wiringPi: access to %s succeded %d\n", usingGpioMem ? gpiomemModule : gpiomemGlobal, fd) ;
  }
//	GPIO:
<<<<<<< HEAD
  if (!piRP1Model()) {
=======
 if (!piRP1Model()) {
>>>>>>> 2de08f2c
   //Set the offsets into the memory interface.

    GPIO_PADS 	= piGpioBase + 0x00100000 ;
    GPIO_CLOCK_ADR = piGpioBase + 0x00101000 ;
    GPIO_BASE	  = piGpioBase + 0x00200000 ;
    GPIO_TIMER	= piGpioBase + 0x0000B000 ;
    GPIO_PWM	  = piGpioBase + 0x0020C000 ;
    GPIO_RIO    = 0x00 ;

// Map the individual hardware components

  //	GPIO:
    base = NULL;
    gpio = (uint32_t *)mmap(0, BLOCK_SIZE, PROT_READ|PROT_WRITE, MAP_SHARED, fd, GPIO_BASE) ;
    if (gpio == MAP_FAILED)
      return wiringPiFailure (WPI_ALMOST, "wiringPiSetup: mmap (GPIO) failed: %s\n", strerror (errno)) ;

  //	PWM

    pwm = (uint32_t *)mmap(0, BLOCK_SIZE, PROT_READ|PROT_WRITE, MAP_SHARED, fd, GPIO_PWM) ;
    if (pwm == MAP_FAILED)
      return wiringPiFailure (WPI_ALMOST, "wiringPiSetup: mmap (PWM) failed: %s\n", strerror (errno)) ;

  //	Clock control (needed for PWM)

    clk = (uint32_t *)mmap(0, BLOCK_SIZE, PROT_READ|PROT_WRITE, MAP_SHARED, fd, GPIO_CLOCK_ADR) ;
    if (clk == MAP_FAILED)
      return wiringPiFailure (WPI_ALMOST, "wiringPiSetup: mmap (CLOCK) failed: %s\n", strerror (errno)) ;

  //	The drive pads

    pads = (uint32_t *)mmap(0, BLOCK_SIZE, PROT_READ|PROT_WRITE, MAP_SHARED, fd, GPIO_PADS) ;
    if (pads == MAP_FAILED)
      return wiringPiFailure (WPI_ALMOST, "wiringPiSetup: mmap (PADS) failed: %s\n", strerror (errno)) ;

  //	The system timer

    timer = (uint32_t *)mmap(0, BLOCK_SIZE, PROT_READ|PROT_WRITE, MAP_SHARED, fd, GPIO_TIMER) ;
    if (timer == MAP_FAILED)
      return wiringPiFailure (WPI_ALMOST, "wiringPiSetup: mmap (TIMER) failed: %s\n", strerror (errno)) ;

  // Set the timer to free-running, 1MHz.
  //	0xF9 is 249, the timer divide is base clock / (divide+1)
  //	so base clock is 250MHz / 250 = 1MHz.

    *(timer + TIMER_CONTROL) = 0x0000280 ;
    *(timer + TIMER_PRE_DIV) = 0x00000F9 ;
    timerIrqRaw = timer + TIMER_IRQ_RAW ;

    // Export the base addresses for any external software that might need them
    _wiringPiBase  = base ;
    _wiringPiGpio  = gpio ;
    _wiringPiPwm   = pwm ;
    _wiringPiClk   = clk ;
    _wiringPiPads  = pads ;
    _wiringPiTimer = timer ;
    _wiringPiRio   = NULL ;
  } else {
    unsigned int MMAP_size = (usingGpioMem) ? gpiomem_RP1_Size : pciemem_RP1_Size;

    GPIO_PADS 	= (RP1_PADS0_Addr-RP1_IO0_Addr) ;
    GPIO_CLOCK_ADR = (RP1_CLOCK_Addr-RP1_BASE_Addr);
    GPIO_BASE	  = (RP1_IO0_Addr-RP1_BASE_Addr) ;
    GPIO_TIMER	=  0x00;
    GPIO_PWM	  = RP1_PWM0_Addr-RP1_BASE_Addr;
    GPIO_RIO    = (RP1_SYS_RIO0_Addr-RP1_IO0_Addr) ;

    //map hole RP1 memory block from beginning,
    base = (unsigned int *)mmap(0, MMAP_size, PROT_READ|PROT_WRITE, MAP_SHARED, fd, 0x00000000) ;
    if (base == MAP_FAILED)
      return wiringPiFailure (WPI_ALMOST, "wiringPiSetup: mmap failed: %s\n", strerror (errno)) ;
    if (usingGpioMem) {
      gpio = base;              // RP1 start adress of map memory for gpio (same as module memory)
      pwm = NULL;               // outside of mapped memory, PWM not available from none root
      clk = NULL;               // outside of mapped memory, CLK main not available from none root
    } else {
      gpio = &base[GPIO_BASE/4];      // RP1 start adress of map memory for gpio
      pwm  = &base[GPIO_PWM/4];       // RP1 start adress of map memory for pwm0
      clk  = &base[GPIO_CLOCK_ADR/4]; // RP1 start adress of map memory for clocks_main
    }
    pads = &gpio[GPIO_PADS/4];  // RP1 start adress of map memory for pads
    rio  = &gpio[GPIO_RIO/4];   // RP1 start adress of map memory for rio
    GPIO_PADS += GPIO_BASE;
    GPIO_RIO += GPIO_BASE;

    // Export the base addresses for any external software that might need them
    _wiringPiBase  = base ;
    _wiringPiGpio  = gpio ;
    _wiringPiPwm   = pwm  ;
    _wiringPiClk   = clk  ;
    _wiringPiPads  = pads ;
    _wiringPiTimer = NULL ;
    _wiringPiRio   = rio ;
  }
  if (wiringPiDebug) {
    printf ("wiringPi: memory map gpio   0x%x %s\n", GPIO_BASE     , _wiringPiGpio ? "valid" : "invalid");
    printf ("wiringPi: memory map pads   0x%x %s\n", GPIO_PADS     , _wiringPiPads ? "valid" : "invalid");
    printf ("wiringPi: memory map rio    0x%x %s\n", GPIO_RIO      , _wiringPiRio  ? "valid" : "invalid");
    printf ("wiringPi: memory map pwm0   0x%x %s\n", GPIO_PWM      , _wiringPiPwm  ? "valid" : "invalid");
    printf ("wiringPi: memory map clocks 0x%x %s\n", GPIO_CLOCK_ADR, _wiringPiClk  ? "valid" : "invalid");
    printf ("wiringPi: memory map timer  0x%x %s\n", GPIO_TIMER    ,_wiringPiTimer ? "valid" : "invalid");
  }

  initialiseEpoch () ;

  return 0 ;
}


/*
 * wiringPiSetupGpio:
 *	Must be called once at the start of your program execution.
 *
 * GPIO setup: Initialises the system into GPIO Pin mode and uses the
 *	memory mapped hardware directly.
 *********************************************************************************
 */

int wiringPiSetupGpio (void)
{
  (void)wiringPiSetup () ;

  if (wiringPiDebug)
    printf ("wiringPi: wiringPiSetupGpio called\n") ;

  wiringPiMode = WPI_MODE_GPIO ;

  return 0 ;
}


/*
 * wiringPiSetupPhys:
 *	Must be called once at the start of your program execution.
 *
 * Phys setup: Initialises the system into Physical Pin mode and uses the
 *	memory mapped hardware directly.
 *********************************************************************************
 */

int wiringPiSetupPhys (void)
{
  (void)wiringPiSetup () ;

  if (wiringPiDebug)
    printf ("wiringPi: wiringPiSetupPhys called\n") ;

  wiringPiMode = WPI_MODE_PHYS ;

  return 0 ;
}

int wiringPiSetupPinType (enum WPIPinType pinType) {
  if (wiringPiDebug)
    printf ("wiringPi: wiringPiSetupPinType(%d) called\n", (int) pinType) ;
  switch (pinType) {
    case WPI_PIN_BCM:  return wiringPiSetupGpio();
    case WPI_PIN_WPI:  return wiringPiSetup();
    case WPI_PIN_PHYS: return wiringPiSetupPhys();
    default:           return -1;
  }
}


int wiringPiSetupGpioDevice (enum WPIPinType pinType) {
 if (wiringPiSetuped)
    return 0 ;
  if (wiringPiDebug) {
    printf ("wiringPi: wiringPiSetupGpioDevice(%d) called\n", (int)pinType) ;
  }
  if (getenv (ENV_DEBUG) != NULL)
    wiringPiDebug = TRUE ;

  if (getenv (ENV_CODES) != NULL)
    wiringPiReturnCodes = TRUE ;

  if (wiringPiGpioDeviceGetFd()<0) {
    return -1;
  }
  wiringPiSetuped = TRUE ;

  if (piGpioLayout () == GPIO_LAYOUT_PI1_REV1){
    pinToGpio  = pinToGpioR1 ;
    physToGpio = physToGpioR1 ;
  } else {
    pinToGpio  = pinToGpioR2 ;
    physToGpio = physToGpioR2 ;
  }

  initialiseEpoch () ;

  switch (pinType) {
    case WPI_PIN_BCM:
      wiringPiMode = WPI_MODE_GPIO_DEVICE_BCM;
      break;
    case WPI_PIN_WPI:
      wiringPiMode = WPI_MODE_GPIO_DEVICE_WPI;
      break;
    case WPI_PIN_PHYS:
      wiringPiMode = WPI_MODE_GPIO_DEVICE_PHYS;
      break;
    default:
      wiringPiSetuped = FALSE;
      return -1;
  }

  return 0 ;
}

/*
 * wiringPiSetupSys:
 * GPIO Sysfs Interface for Userspace is deprecated
 *   https://www.kernel.org/doc/html/v5.5/admin-guide/gpio/sysfs.html
 *
 * Switched to new GPIO driver Interface in version 3.3
 */

int wiringPiSetupSys (void)
{
  if (wiringPiSetuped)
    return 0 ;
  if (wiringPiDebug)
    printf ("wiringPi: wiringPiSetupSys called\n") ;
  return wiringPiSetupGpioDevice(WPI_PIN_BCM);
}<|MERGE_RESOLUTION|>--- conflicted
+++ resolved
@@ -143,10 +143,7 @@
 
 // maybe faster then piRP1Model
 #define ISRP1MODEL (PI_MODEL_5==RaspberryPiModel || PI_MODEL_CM5==RaspberryPiModel|| PI_MODEL_500==RaspberryPiModel || PI_MODEL_CM5L==RaspberryPiModel)
-<<<<<<< HEAD
-=======
-
->>>>>>> 2de08f2c
+
 //RP1 chip (@Pi5) RIO address
 const unsigned int RP1_RIO_OUT = 0x0000;
 const unsigned int RP1_RIO_OE  = (0x0004/4);
@@ -3486,11 +3483,7 @@
     printf ("wiringPi: access to %s succeded %d\n", usingGpioMem ? gpiomemModule : gpiomemGlobal, fd) ;
   }
 //	GPIO:
-<<<<<<< HEAD
   if (!piRP1Model()) {
-=======
- if (!piRP1Model()) {
->>>>>>> 2de08f2c
    //Set the offsets into the memory interface.
 
     GPIO_PADS 	= piGpioBase + 0x00100000 ;
