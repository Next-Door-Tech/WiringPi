--- conflicted
+++ resolved
@@ -791,17 +791,11 @@
 Opens the specified SPI bus. The Raspberry Pi has 2 channels, 0 and 1. The speed parameter is an integer in the range of 500,000 through 32,000,000 and represents the SPI clock speed in Hz.
 
 ```C
-<<<<<<< HEAD
-int wiringPiSPISetup (int channel, int speed)
-int wiringPiSPISetupMode (int channel, int speed, int mode)
-int wiringPiSPIxSetupMode(const int number, const int channel, const int speed, const int mode)
-=======
 int wiringPiSPISetup (int channel, int speed);
 
-int wiringPiSPISetup (int channel, int speed, int mode);
+int wiringPiSPISetupMode (int channel, int speed, int mode);
 
 int wiringPiSPIxSetupMode(const int number, const int channel, const int speed, const int mode);
->>>>>>> 681c5f13
 ```
 
 ``number``: SPI number (typically 0, on Compute Module 0-7).  
